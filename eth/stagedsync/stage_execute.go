package stagedsync

import (
	"errors"
	"fmt"
	"os"
	"runtime"
	"runtime/pprof"
	"time"

	"github.com/ledgerwatch/turbo-geth/common"
	"github.com/ledgerwatch/turbo-geth/common/dbutils"
	"github.com/ledgerwatch/turbo-geth/core"
	"github.com/ledgerwatch/turbo-geth/core/rawdb"
	"github.com/ledgerwatch/turbo-geth/core/state"
	"github.com/ledgerwatch/turbo-geth/core/types/accounts"
	"github.com/ledgerwatch/turbo-geth/core/vm"
	"github.com/ledgerwatch/turbo-geth/eth/stagedsync/stages"
	"github.com/ledgerwatch/turbo-geth/ethdb"
	"github.com/ledgerwatch/turbo-geth/log"
	"github.com/ledgerwatch/turbo-geth/params"
)

const (
	logInterval = 30 // seconds
)

type HasChangeSetWriter interface {
	ChangeSetWriter() *state.ChangeSetWriter
}

type ChangeSetHook func(blockNum uint64, wr *state.ChangeSetWriter)

func SpawnExecuteBlocksStage(s *StageState, stateDB ethdb.Database, chainConfig *params.ChainConfig, chainContext core.ChainContext, vmConfig *vm.Config, toBlock uint64, quit <-chan struct{}, writeReceipts bool, changeSetHook ChangeSetHook) error {
	prevStageProgress, _, errStart := stages.GetStageProgress(stateDB, stages.Senders)
	if errStart != nil {
		return errStart
	}
	var to = prevStageProgress
	if toBlock > 0 {
		to = min(prevStageProgress, toBlock)
	}
	if to <= s.BlockNumber {
		s.Done()
		return nil
	}
	log.Info("Blocks execution", "from", s.BlockNumber, "to", to)

	if prof {
		f, err := os.Create(fmt.Sprintf("cpu-%d.prof", s.BlockNumber))
		if err != nil {
			log.Error("could not create CPU profile", "error", err)
			return err
		}
		if err = pprof.StartCPUProfile(f); err != nil {
			log.Error("could not start CPU profile", "error", err)
			return err
		}
	}

	batch := stateDB.NewBatch()
	defer batch.Rollback()

	engine := chainContext.Engine()

	stageProgress := s.BlockNumber
	logTime, logBlock := time.Now(), stageProgress

	for blockNum := stageProgress + 1; blockNum <= to; blockNum++ {
		if err := common.Stopped(quit); err != nil {
			return err
		}

		stageProgress = blockNum

		blockHash := rawdb.ReadCanonicalHash(batch, blockNum)
		block := rawdb.ReadBlock(batch, blockHash, blockNum)
		if block == nil {
			break
		}
		senders := rawdb.ReadSenders(batch, blockHash, blockNum)
		block.Body().SendersToTxs(senders)

		var stateReader state.StateReader
		var stateWriter state.WriterWithChangeSets

		stateReader = state.NewPlainStateReader(batch)
		stateWriter = state.NewPlainStateWriter(batch, blockNum)

		// where the magic happens
		receipts, err := core.ExecuteBlockEphemerally(chainConfig, vmConfig, chainContext, engine, block, stateReader, stateWriter)
		if err != nil {
			return err
		}

		if writeReceipts {
			rawdb.WriteReceipts(batch, block.Hash(), block.NumberU64(), receipts)
		}

<<<<<<< HEAD
		//fmt.Printf("%d, %d\n", batch.BatchSize() , batch.IdealBatchSize() )
=======
>>>>>>> 38260b12
		if batch.BatchSize() >= batch.IdealBatchSize() {
			if err = s.Update(batch, blockNum); err != nil {
				return err
			}
<<<<<<< HEAD
			start := time.Now()
			sz := batch.BatchSize()

=======
>>>>>>> 38260b12
			if _, err = batch.Commit(); err != nil {
				return err
			}
		}

		if prof {
			if blockNum-s.BlockNumber == 100000 {
				// Flush the CPU profiler
				pprof.StopCPUProfile()
			}
		}

		if changeSetHook != nil {
			if hasChangeSet, ok := stateWriter.(HasChangeSetWriter); ok {
				changeSetHook(blockNum, hasChangeSet.ChangeSetWriter())
			}
		}

		logTime, logBlock = logProgress(logTime, logBlock, blockNum, batch)
	}

	if err := s.Update(batch, stageProgress); err != nil {
		return err
	}
	if _, err := batch.Commit(); err != nil {
		return fmt.Errorf("sync Execute: failed to write batch commit: %v", err)
	}
	log.Info("Completed on", "block", stageProgress)
	s.Done()
	return nil
}

func logProgress(lastLogTime time.Time, prev, now uint64, batch ethdb.DbWithPendingMutations) (time.Time, uint64) {
	if now%64 != 0 || time.Since(lastLogTime).Seconds() < logInterval {
		return lastLogTime, prev // return old values because no logging happened
	}

	speed := float64(now-prev) / float64(logInterval)
	var m runtime.MemStats
	runtime.ReadMemStats(&m)
	log.Info("Executed blocks:",
		"currentBlock", now,
		"speed (blk/second)", speed,
		"batch", common.StorageSize(batch.BatchSize()),
		"alloc", common.StorageSize(m.Alloc),
		"sys", common.StorageSize(m.Sys),
		"numGC", int(m.NumGC))

	return time.Now(), now
}

func UnwindExecutionStage(u *UnwindState, s *StageState, stateDB ethdb.Database, writeReceipts bool) error {
	if u.UnwindPoint >= s.BlockNumber {
		s.Done()
		return nil
	}

	log.Info("Unwind Execution stage", "from", s.BlockNumber, "to", u.UnwindPoint)
	batch := stateDB.NewBatch()
	defer batch.Rollback()

	rewindFunc := ethdb.RewindDataPlain
	stateBucket := dbutils.PlainStateBucket
	accountChangeSetBucket := dbutils.PlainAccountChangeSetBucket
	storageChangeSetBucket := dbutils.PlainStorageChangeSetBucket
	storageKeyLength := common.AddressLength + common.IncarnationLength + common.HashLength
	deleteAccountFunc := deleteAccountPlain
	writeAccountFunc := writeAccountPlain
	recoverCodeHashFunc := recoverCodeHashPlain

	accountMap, storageMap, err := rewindFunc(stateDB, s.BlockNumber, u.UnwindPoint)
	if err != nil {
		return fmt.Errorf("unwind Execution: getting rewind data: %v", err)
	}

	for key, value := range accountMap {
		if len(value) > 0 {
			var acc accounts.Account
			if err = acc.DecodeForStorage(value); err != nil {
				return err
			}

			// Fetch the code hash
			recoverCodeHashFunc(&acc, stateDB, key)
			if err = writeAccountFunc(batch, key, acc); err != nil {
				return err
			}
		} else {
			if err = deleteAccountFunc(batch, key); err != nil {
				return err
			}
		}
	}
	for key, value := range storageMap {
		if len(value) > 0 {
			if err = batch.Put(stateBucket, []byte(key)[:storageKeyLength], value); err != nil {
				return err
			}
		} else {
			if err = batch.Delete(stateBucket, []byte(key)[:storageKeyLength]); err != nil {
				return err
			}
		}
	}

	for i := s.BlockNumber; i > u.UnwindPoint; i-- {
		if err = deleteChangeSets(batch, i, accountChangeSetBucket, storageChangeSetBucket); err != nil {
			return err
		}
		if writeReceipts {
			blockHash := rawdb.ReadCanonicalHash(batch, i)
			rawdb.DeleteReceipts(batch, blockHash, i)
		}
	}

	if err = u.Done(batch); err != nil {
		return fmt.Errorf("unwind Execution: reset: %v", err)
	}

	_, err = batch.Commit()
	if err != nil {
		return fmt.Errorf("unwind Execute: failed to write db commit: %v", err)
	}
	return nil
}

func writeAccountHashed(db ethdb.Database, key string, acc accounts.Account) error {
	var addrHash common.Hash
	copy(addrHash[:], []byte(key))
	if err := cleanupContractCodeBucket(
		db,
		dbutils.ContractCodeBucket,
		acc,
		func(db ethdb.Getter, out *accounts.Account) (bool, error) {
			return rawdb.ReadAccount(db, addrHash, out)
		},
		func(inc uint64) []byte { return dbutils.GenerateStoragePrefix(addrHash[:], inc) },
	); err != nil {
		return err
	}
	return rawdb.WriteAccount(db, addrHash, acc)
}

func writeAccountPlain(db ethdb.Database, key string, acc accounts.Account) error {
	var address common.Address
	copy(address[:], []byte(key))
	if err := cleanupContractCodeBucket(
		db,
		dbutils.PlainContractCodeBucket,
		acc,
		func(db ethdb.Getter, out *accounts.Account) (bool, error) {
			return rawdb.PlainReadAccount(db, address, out)
		},
		func(inc uint64) []byte { return dbutils.PlainGenerateStoragePrefix(address[:], inc) },
	); err != nil {
		return fmt.Errorf("writeAccountPlain for %x: %w", address, err)
	}

	return rawdb.PlainWriteAccount(db, address, acc)
}

func recoverCodeHashHashed(acc *accounts.Account, db ethdb.Getter, key string) {
	var addrHash common.Hash
	copy(addrHash[:], []byte(key))
	if acc.Incarnation > 0 && acc.IsEmptyCodeHash() {
		if codeHash, err2 := db.Get(dbutils.ContractCodeBucket, dbutils.GenerateStoragePrefix(addrHash[:], acc.Incarnation)); err2 == nil {
			copy(acc.CodeHash[:], codeHash)
		}
	}
}

func cleanupContractCodeBucket(
	db ethdb.Database,
	bucket string,
	acc accounts.Account,
	readAccountFunc func(ethdb.Getter, *accounts.Account) (bool, error),
	getKeyForIncarnationFunc func(uint64) []byte,
) error {
	var original accounts.Account
	got, err := readAccountFunc(db, &original)
	if err != nil && !errors.Is(err, ethdb.ErrKeyNotFound) {
		return fmt.Errorf("cleanupContractCodeBucket: %w", err)
	}
	if got {
		// clean up all the code incarnations original incarnation and the new one
		for incarnation := original.Incarnation; incarnation > acc.Incarnation && incarnation > 0; incarnation-- {
			err = db.Delete(bucket, getKeyForIncarnationFunc(incarnation))
			if err != nil {
				return err
			}
		}
	}
	return nil
}

func recoverCodeHashPlain(acc *accounts.Account, db ethdb.Getter, key string) {
	var address common.Address
	copy(address[:], []byte(key))
	if acc.Incarnation > 0 && acc.IsEmptyCodeHash() {
		if codeHash, err2 := db.Get(dbutils.PlainContractCodeBucket, dbutils.PlainGenerateStoragePrefix(address[:], acc.Incarnation)); err2 == nil {
			copy(acc.CodeHash[:], codeHash)
		}
	}
}

func deleteAccountHashed(db rawdb.DatabaseDeleter, key string) error {
	var addrHash common.Hash
	copy(addrHash[:], []byte(key))
	return rawdb.DeleteAccount(db, addrHash)
}

func deleteAccountPlain(db rawdb.DatabaseDeleter, key string) error {
	var address common.Address
	copy(address[:], []byte(key))
	return rawdb.PlainDeleteAccount(db, address)
}

func deleteChangeSets(batch ethdb.Deleter, timestamp uint64, accountBucket, storageBucket string) error {
	changeSetKey := dbutils.EncodeTimestamp(timestamp)
	if err := batch.Delete(accountBucket, changeSetKey); err != nil {
		return err
	}
	if err := batch.Delete(storageBucket, changeSetKey); err != nil {
		return err
	}
	return nil
}

func min(a, b uint64) uint64 {
	if a <= b {
		return a
	}
	return b
}<|MERGE_RESOLUTION|>--- conflicted
+++ resolved
@@ -97,20 +97,11 @@
 			rawdb.WriteReceipts(batch, block.Hash(), block.NumberU64(), receipts)
 		}
 
-<<<<<<< HEAD
 		//fmt.Printf("%d, %d\n", batch.BatchSize() , batch.IdealBatchSize() )
-=======
->>>>>>> 38260b12
 		if batch.BatchSize() >= batch.IdealBatchSize() {
 			if err = s.Update(batch, blockNum); err != nil {
 				return err
 			}
-<<<<<<< HEAD
-			start := time.Now()
-			sz := batch.BatchSize()
-
-=======
->>>>>>> 38260b12
 			if _, err = batch.Commit(); err != nil {
 				return err
 			}
