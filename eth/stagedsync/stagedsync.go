package stagedsync

import (
<<<<<<< HEAD
	"fmt"
	"runtime"
	"time"

=======
>>>>>>> e8b617bb
	"github.com/ledgerwatch/turbo-geth/core"
	"github.com/ledgerwatch/turbo-geth/core/vm"
	"github.com/ledgerwatch/turbo-geth/eth/stagedsync/stages"
	"github.com/ledgerwatch/turbo-geth/ethdb"
	"github.com/ledgerwatch/turbo-geth/log"
)

const prof = false // whether to profile

func PrepareStagedSync(
	d DownloaderGlue,
	blockchain BlockChain,
	stateDB ethdb.Database,
	pid string,
	storageMode ethdb.StorageMode,
	datadir string,
	quitCh chan struct{},
	headersFetchers []func() error,
	dests vm.Cache,
) (*State, error) {
	defer log.Info("Staged sync finished")

	stages := []*Stage{
		{
			ID:          stages.Headers,
			Description: "Downloading headers",
			ExecFunc: func(s *StageState, u Unwinder) error {
				return SpawnHeaderDownloadStage(s, u, d, headersFetchers)
			},
			UnwindFunc: func(u *UnwindState, s *StageState) error {
				return u.Done(stateDB)
			},
		},
		{
			ID:          stages.Bodies,
			Description: "Downloading block bodies",
<<<<<<< HEAD
			ExecFunc: func(s *StageState) error {
				return spawnBodyDownloadStage(s, d, pid)
=======
			ExecFunc: func(s *StageState, u Unwinder) error {
				return spawnBodyDownloadStage(s, u, d, pid)
			},
			UnwindFunc: func(u *UnwindState, s *StageState) error {
				return unwindBodyDownloadStage(u, stateDB)
>>>>>>> e8b617bb
			},
		},
		{
			ID:          stages.Senders,
			Description: "Recovering senders from tx signatures",
<<<<<<< HEAD
			ExecFunc: func(s *StageState) error {
				const batchSize = 10000
				const blockSize = 4096
				n := runtime.NumCPU()

				cfg := stage3Config{
					batchSize:       batchSize,
					blockSize:       blockSize,
					bufferSize:      (blockSize * 10 / 20) * 10000, // 20*4096
					startTrace:      false,
					prof:            false,
					numOfGoroutines: n,
					readChLen:       2,
					now:             time.Now(),
				}
				return spawnRecoverSendersStage(cfg, s, stateDB, blockchain.Config(), datadir, quitCh)
=======
			ExecFunc: func(s *StageState, u Unwinder) error {
				return spawnRecoverSendersStage(s, stateDB, blockchain.Config(), quitCh)
>>>>>>> e8b617bb
			},
			UnwindFunc: func(u *UnwindState, s *StageState) error {
				return unwindSendersStage(u, stateDB)
			},
		},
		{
			ID:          stages.Execution,
			Description: "Executing blocks w/o hash checks",
			ExecFunc: func(s *StageState, u Unwinder) error {
				return SpawnExecuteBlocksStage(s, stateDB, blockchain, 0 /* limit (meaning no limit) */, quitCh, dests, storageMode.Receipts)
			},
			UnwindFunc: func(u *UnwindState, s *StageState) error {
				return unwindExecutionStage(u, s, stateDB)
			},
		},
		{
			ID:          stages.HashState,
			Description: "Hashing the key in the state",
			ExecFunc: func(s *StageState, u Unwinder) error {
				return SpawnHashStateStage(s, stateDB, datadir, quitCh)
			},
			UnwindFunc: func(u *UnwindState, s *StageState) error {
				return unwindHashStateStage(u, s, stateDB, datadir, quitCh)
			},
		},
		{
			ID:          stages.IntermediateHashes,
			Description: "Generating intermediate hashes and validating final hash",
			ExecFunc: func(s *StageState, u Unwinder) error {
				return SpawnIntermediateHashesStage(s, stateDB, datadir, quitCh)
			},
			UnwindFunc: func(u *UnwindState, s *StageState) error {
				return unwindIntermediateHashesStage(u, s, stateDB, datadir, quitCh)
			},
		},
		{
			ID:                  stages.AccountHistoryIndex,
			Description:         "Generating account history index",
			Disabled:            !storageMode.History,
			DisabledDescription: "Enable by adding `h` to --storage-mode",
			ExecFunc: func(s *StageState, u Unwinder) error {
				return spawnAccountHistoryIndex(s, stateDB, datadir, core.UsePlainStateExecution, quitCh)
			},
			UnwindFunc: func(u *UnwindState, s *StageState) error {
				return unwindAccountHistoryIndex(u, stateDB, core.UsePlainStateExecution, quitCh)
			},
		},
		{
			ID:                  stages.StorageHistoryIndex,
			Description:         "Generating storage history index",
			Disabled:            !storageMode.History,
			DisabledDescription: "Enable by adding `h` to --storage-mode",
			ExecFunc: func(s *StageState, u Unwinder) error {
				return spawnStorageHistoryIndex(s, stateDB, datadir, core.UsePlainStateExecution, quitCh)
			},
			UnwindFunc: func(u *UnwindState, s *StageState) error {
				return unwindStorageHistoryIndex(u, stateDB, core.UsePlainStateExecution, quitCh)
			},
		},
		{
			ID:                  stages.TxLookup,
			Description:         "Generating tx lookup index",
			Disabled:            !storageMode.TxIndex,
			DisabledDescription: "Enable by adding `t` to --storage-mode",
			ExecFunc: func(s *StageState, u Unwinder) error {
				return spawnTxLookup(s, stateDB, datadir, quitCh)
			},
			UnwindFunc: func(u *UnwindState, s *StageState) error {
				return unwindTxLookup(u, stateDB, quitCh)
			},
		},
	}

<<<<<<< HEAD
	state := NewState(stages[2:3])

	for !state.IsDone() {
		index, stage := state.CurrentStage()

		if stage.Disabled {
			message := fmt.Sprintf(
				"Sync stage %d/%d. %v disabled. %s",
				index+1,
				state.Len(),
				stage.Description,
				stage.DisabledDescription,
			)

			log.Info(message)

			state.NextStage()
			continue
		}

		stageState, err := state.StageState(stage.ID, stateDB)
		if err != nil {
			return err
		}

		message := fmt.Sprintf("Sync stage %d/%d. %v...", index+1, state.Len(), stage.Description)
		log.Info(message)

		err = stage.ExecFunc(stageState)
		if err != nil {
			return err
		}

		log.Info(fmt.Sprintf("%s DONE!", message))
=======
	state := NewState(stages)
	if err := state.LoadUnwindInfo(stateDB); err != nil {
		return nil, err
>>>>>>> e8b617bb
	}
	return state, nil
}<|MERGE_RESOLUTION|>--- conflicted
+++ resolved
@@ -1,13 +1,9 @@
 package stagedsync
 
 import (
-<<<<<<< HEAD
-	"fmt"
 	"runtime"
 	"time"
 
-=======
->>>>>>> e8b617bb
 	"github.com/ledgerwatch/turbo-geth/core"
 	"github.com/ledgerwatch/turbo-geth/core/vm"
 	"github.com/ledgerwatch/turbo-geth/eth/stagedsync/stages"
@@ -44,23 +40,17 @@
 		{
 			ID:          stages.Bodies,
 			Description: "Downloading block bodies",
-<<<<<<< HEAD
-			ExecFunc: func(s *StageState) error {
-				return spawnBodyDownloadStage(s, d, pid)
-=======
 			ExecFunc: func(s *StageState, u Unwinder) error {
 				return spawnBodyDownloadStage(s, u, d, pid)
 			},
 			UnwindFunc: func(u *UnwindState, s *StageState) error {
 				return unwindBodyDownloadStage(u, stateDB)
->>>>>>> e8b617bb
 			},
 		},
 		{
 			ID:          stages.Senders,
 			Description: "Recovering senders from tx signatures",
-<<<<<<< HEAD
-			ExecFunc: func(s *StageState) error {
+			ExecFunc: func(s *StageState, u Unwinder) error {
 				const batchSize = 10000
 				const blockSize = 4096
 				n := runtime.NumCPU()
@@ -76,10 +66,6 @@
 					now:             time.Now(),
 				}
 				return spawnRecoverSendersStage(cfg, s, stateDB, blockchain.Config(), datadir, quitCh)
-=======
-			ExecFunc: func(s *StageState, u Unwinder) error {
-				return spawnRecoverSendersStage(s, stateDB, blockchain.Config(), quitCh)
->>>>>>> e8b617bb
 			},
 			UnwindFunc: func(u *UnwindState, s *StageState) error {
 				return unwindSendersStage(u, stateDB)
@@ -153,46 +139,9 @@
 		},
 	}
 
-<<<<<<< HEAD
-	state := NewState(stages[2:3])
-
-	for !state.IsDone() {
-		index, stage := state.CurrentStage()
-
-		if stage.Disabled {
-			message := fmt.Sprintf(
-				"Sync stage %d/%d. %v disabled. %s",
-				index+1,
-				state.Len(),
-				stage.Description,
-				stage.DisabledDescription,
-			)
-
-			log.Info(message)
-
-			state.NextStage()
-			continue
-		}
-
-		stageState, err := state.StageState(stage.ID, stateDB)
-		if err != nil {
-			return err
-		}
-
-		message := fmt.Sprintf("Sync stage %d/%d. %v...", index+1, state.Len(), stage.Description)
-		log.Info(message)
-
-		err = stage.ExecFunc(stageState)
-		if err != nil {
-			return err
-		}
-
-		log.Info(fmt.Sprintf("%s DONE!", message))
-=======
 	state := NewState(stages)
 	if err := state.LoadUnwindInfo(stateDB); err != nil {
 		return nil, err
->>>>>>> e8b617bb
 	}
 	return state, nil
 }