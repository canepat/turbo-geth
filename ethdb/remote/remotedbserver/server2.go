--- conflicted
+++ resolved
@@ -54,11 +54,7 @@
 		grpc.NumStreamWorkers(20),  // reduce amount of goroutines
 		grpc.WriteBufferSize(1024), // reduce buffers to save mem
 		grpc.ReadBufferSize(1024),
-<<<<<<< HEAD
-		grpc.MaxConcurrentStreams(10), // to force clients reduce concurency level
-=======
 		grpc.MaxConcurrentStreams(40), // to force clients reduce concurency level
->>>>>>> f7deef79
 		grpc.StreamInterceptor(grpc_middleware.ChainStreamServer(streamInterceptors...)),
 		grpc.UnaryInterceptor(grpc_middleware.ChainUnaryServer(unaryInterceptors...)),
 	)
@@ -86,13 +82,8 @@
 	if recvErr != nil {
 		return recvErr
 	}
-<<<<<<< HEAD
-	fmt.Println("kvServer Seek", string(in.BucketName), common.Bytes2Hex(in.SeekKey), in.StartSreaming, common.Bytes2Hex(in.Prefix))
-	tx, err := s.kv.Begin(context.Background(), false)
-=======
 
 	tx, err := s.kv.Begin(context.Background(), nil, false)
->>>>>>> f7deef79
 	if err != nil {
 		return err
 	}
