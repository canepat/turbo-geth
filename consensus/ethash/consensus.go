--- conflicted
+++ resolved
@@ -318,13 +318,8 @@
 // CalcDifficulty is the difficulty adjustment algorithm. It returns
 // the difficulty that a new block should have when created at time
 // given the parent block's time and difficulty.
-<<<<<<< HEAD
-func (ethash *Ethash) CalcDifficulty(chain consensus.ChainReader, time, parentTime uint64, parentDifficulty, parentNumber *big.Int, _, parentUncleHash common.Hash) *big.Int {
+func (ethash *Ethash) CalcDifficulty(chain consensus.ChainHeaderReader, time, parentTime uint64, parentDifficulty, parentNumber *big.Int, _, parentUncleHash common.Hash) *big.Int {
 	return CalcDifficulty(chain.Config(), time, parentTime, parentDifficulty, parentNumber, parentUncleHash)
-=======
-func (ethash *Ethash) CalcDifficulty(chain consensus.ChainHeaderReader, time uint64, parent *types.Header) *big.Int {
-	return CalcDifficulty(chain.Config(), time, parent)
->>>>>>> 440be6d8
 }
 
 // CalcDifficulty is the difficulty adjustment algorithm. It returns
