// Copyright 2015 The go-ethereum Authors
// This file is part of go-ethereum.
//
// go-ethereum is free software: you can redistribute it and/or modify
// it under the terms of the GNU General Public License as published by
// the Free Software Foundation, either version 3 of the License, or
// (at your option) any later version.
//
// go-ethereum is distributed in the hope that it will be useful,
// but WITHOUT ANY WARRANTY; without even the implied warranty of
// MERCHANTABILITY or FITNESS FOR A PARTICULAR PURPOSE. See the
// GNU General Public License for more details.
//
// You should have received a copy of the GNU General Public License
// along with go-ethereum. If not, see <http://www.gnu.org/licenses/>.

// Package utils contains internal helper functions for go-ethereum commands.
package utils

import (
	"crypto/ecdsa"
	"fmt"
	"github.com/ledgerwatch/turbo-geth/turbo/torrent"
	"io"
	"io/ioutil"
	"math/big"
	"os"
	"path/filepath"
	"runtime"
	"strconv"
	"strings"
	"text/tabwriter"
	"text/template"
	"time"

	"github.com/c2h5oh/datasize"
	pcsclite "github.com/gballet/go-libpcsclite"
	"github.com/ledgerwatch/turbo-geth/accounts"
	"github.com/ledgerwatch/turbo-geth/accounts/keystore"
	"github.com/ledgerwatch/turbo-geth/common"
	"github.com/ledgerwatch/turbo-geth/consensus"
	"github.com/ledgerwatch/turbo-geth/consensus/clique"
	"github.com/ledgerwatch/turbo-geth/consensus/ethash"
	"github.com/ledgerwatch/turbo-geth/core"
	"github.com/ledgerwatch/turbo-geth/core/rawdb"
	"github.com/ledgerwatch/turbo-geth/core/vm"
	"github.com/ledgerwatch/turbo-geth/crypto"
	"github.com/ledgerwatch/turbo-geth/eth"
	"github.com/ledgerwatch/turbo-geth/eth/downloader"
	"github.com/ledgerwatch/turbo-geth/eth/gasprice"
	"github.com/ledgerwatch/turbo-geth/ethdb"
	"github.com/ledgerwatch/turbo-geth/internal/flags"
	"github.com/ledgerwatch/turbo-geth/log"
	"github.com/ledgerwatch/turbo-geth/miner"
	"github.com/ledgerwatch/turbo-geth/node"
	"github.com/ledgerwatch/turbo-geth/p2p"
	"github.com/ledgerwatch/turbo-geth/p2p/discv5"
	"github.com/ledgerwatch/turbo-geth/p2p/enode"
	"github.com/ledgerwatch/turbo-geth/p2p/nat"
	"github.com/ledgerwatch/turbo-geth/p2p/netutil"
	"github.com/ledgerwatch/turbo-geth/params"
	"github.com/spf13/cobra"
	"github.com/urfave/cli"
)

const localhost = "127.0.0.1"

func init() {
	cli.AppHelpTemplate = `{{.Name}} {{if .Flags}}[global options] {{end}}command{{if .Flags}} [command options]{{end}} [arguments...]

VERSION:
   {{.Version}}

COMMANDS:
   {{range .Commands}}{{.Name}}{{with .ShortName}}, {{.}}{{end}}{{ "\t" }}{{.Usage}}
   {{end}}{{if .Flags}}
GLOBAL OPTIONS:
   {{range .Flags}}{{.}}
   {{end}}{{end}}
`
	cli.CommandHelpTemplate = flags.CommandHelpTemplate
	cli.HelpPrinter = printHelp
}

func printHelp(out io.Writer, templ string, data interface{}) {
	funcMap := template.FuncMap{"join": strings.Join}
	t := template.Must(template.New("help").Funcs(funcMap).Parse(templ))
	w := tabwriter.NewWriter(out, 38, 8, 2, ' ', 0)
	err := t.Execute(w, data)
	if err != nil {
		panic(err)
	}
	w.Flush()
}

// These are all the command line flags we support.
// If you add to this list, please remember to include the
// flag in the appropriate command definition.
//
// The flags are defined here so their names and help texts
// are the same for all commands.

var (
	// General settings
	DataDirFlag = DirectoryFlag{
		Name:  "datadir",
		Usage: "Data directory for the databases and keystore",
		Value: DirectoryString(node.DefaultDataDir()),
	}
	AncientFlag = DirectoryFlag{
		Name:  "datadir.ancient",
		Usage: "Data directory for ancient chain segments (default = inside chaindata)",
	}
	KeyStoreDirFlag = DirectoryFlag{
		Name:  "keystore",
		Usage: "Directory for the keystore (default = inside the datadir)",
	}
	NoUSBFlag = cli.BoolFlag{
		Name:  "nousb",
		Usage: "Disables monitoring for and managing USB hardware wallets",
	}
	SmartCardDaemonPathFlag = cli.StringFlag{
		Name:  "pcscdpath",
		Usage: "Path to the smartcard daemon (pcscd) socket file",
		Value: pcsclite.PCSCDSockName,
	}
	NetworkIdFlag = cli.Uint64Flag{
		Name:  "networkid",
		Usage: "Network identifier (integer, 1=Frontier, 3=Ropsten, 4=Rinkeby, 5=Görli)",
		Value: eth.DefaultConfig.NetworkID,
	}
	GoerliFlag = cli.BoolFlag{
		Name:  "goerli",
		Usage: "Görli network: pre-configured proof-of-authority test network",
	}
	YoloV1Flag = cli.BoolFlag{
		Name:  "yolov1",
		Usage: "YOLOv1 network: pre-configured proof-of-authority shortlived test network.",
	}
	RinkebyFlag = cli.BoolFlag{
		Name:  "rinkeby",
		Usage: "Rinkeby network: pre-configured proof-of-authority test network",
	}
	RopstenFlag = cli.BoolFlag{
		Name:  "ropsten",
		Usage: "Ropsten network: pre-configured proof-of-work test network",
	}
	DeveloperFlag = cli.BoolFlag{
		Name:  "dev",
		Usage: "Ephemeral proof-of-authority network with a pre-funded developer account, mining enabled",
	}
	DeveloperPeriodFlag = cli.IntFlag{
		Name:  "dev.period",
		Usage: "Block period to use in developer mode (0 = mine only if transaction pending)",
	}
	IdentityFlag = cli.StringFlag{
		Name:  "identity",
		Usage: "Custom node name",
	}
	DocRootFlag = DirectoryFlag{
		Name:  "docroot",
		Usage: "Document Root for HTTPClient file scheme",
		Value: DirectoryString(homeDir()),
	}
	ExitWhenSyncedFlag = cli.BoolFlag{
		Name:  "exitwhensynced",
		Usage: "Exits after block synchronisation completes",
	}
	IterativeOutputFlag = cli.BoolFlag{
		Name:  "iterative",
		Usage: "Print streaming JSON iteratively, delimited by newlines",
	}
	ExcludeStorageFlag = cli.BoolFlag{
		Name:  "nostorage",
		Usage: "Exclude storage entries (save db lookups)",
	}
	IncludeIncompletesFlag = cli.BoolFlag{
		Name:  "incompletes",
		Usage: "Include accounts for which we don't have the address (missing preimage)",
	}
	ExcludeCodeFlag = cli.BoolFlag{
		Name:  "nocode",
		Usage: "Exclude contract code (save db lookups)",
	}
	GCModePruningFlag = cli.BoolFlag{
		Name:  "pruning",
		Usage: `Enable storage pruning`,
	}
	GCModeLimitFlag = cli.Uint64Flag{
		Name:  "pruning.stop_limit",
		Usage: `Blockchain pruning limit`,
		Value: 1024,
	}
	GCModeBlockToPruneFlag = cli.Uint64Flag{
		Name:  "pruning.processing_limit",
		Usage: `Block to prune per tick`,
		Value: 20,
	}
	GCModeTickTimeout = cli.DurationFlag{
		Name:  "pruning.tick",
		Usage: `Time of tick`,
		Value: time.Second * 2,
	}
	TxLookupLimitFlag = cli.Int64Flag{
		Name:  "txlookuplimit",
		Usage: "Number of recent blocks to maintain transactions index by-hash for (default = index all blocks)",
		Value: 0,
	}
	LightServFlag = cli.IntFlag{
		Name:  "lightserv",
		Usage: "Maximum percentage of time allowed for serving LES requests (0-90)",
		Value: 0,
	}
	LightPeersFlag = cli.IntFlag{
		Name:  "lightpeers",
		Usage: "Maximum number of LES client peers",
		Value: eth.DefaultConfig.LightPeers,
	}
	LightKDFFlag = cli.BoolFlag{
		Name:  "lightkdf",
		Usage: "Reduce key-derivation RAM & CPU usage at some expense of KDF strength",
	}
	WhitelistFlag = cli.StringFlag{
		Name:  "whitelist",
		Usage: "Comma separated block number-to-hash mappings to enforce (<number>=<hash>)",
	}
	// Light server and client settings
	LightServeFlag = cli.IntFlag{
		Name:  "light.serve",
		Usage: "Maximum percentage of time allowed for serving LES requests (multi-threaded processing allows values over 100)",
		Value: eth.DefaultConfig.LightServ,
	}
	LightIngressFlag = cli.IntFlag{
		Name:  "light.ingress",
		Usage: "Incoming bandwidth limit for serving light clients (kilobytes/sec, 0 = unlimited)",
		Value: eth.DefaultConfig.LightIngress,
	}
	LightEgressFlag = cli.IntFlag{
		Name:  "light.egress",
		Usage: "Outgoing bandwidth limit for serving light clients (kilobytes/sec, 0 = unlimited)",
		Value: eth.DefaultConfig.LightEgress,
	}
	LightMaxPeersFlag = cli.IntFlag{
		Name:  "light.maxpeers",
		Usage: "Maximum number of light clients to serve, or light servers to attach to",
		Value: eth.DefaultConfig.LightPeers,
	}
	UltraLightServersFlag = cli.StringFlag{
		Name:  "ulc.servers",
		Usage: "List of trusted ultra-light servers",
		Value: strings.Join(eth.DefaultConfig.UltraLightServers, ","),
	}
	UltraLightFractionFlag = cli.IntFlag{
		Name:  "ulc.fraction",
		Usage: "Minimum % of trusted ultra-light servers required to announce a new head",
		Value: eth.DefaultConfig.UltraLightFraction,
	}
	UltraLightOnlyAnnounceFlag = cli.BoolFlag{
		Name:  "ulc.onlyannounce",
		Usage: "Ultra light server sends announcements only",
	}
	DownloadOnlyFlag = cli.BoolFlag{
		Name:  "download-only",
		Usage: "Run in download only mode - only fetch blocks but not process them",
	}
	DebugProtocolFlag = cli.BoolFlag{
		Name:  "debug-protocol",
		Usage: "Enable the DBG (debug) protocol",
	}
	// Ethash settings
	EthashCachesInMemoryFlag = cli.IntFlag{
		Name:  "ethash.cachesinmem",
		Usage: "Number of recent ethash caches to keep in memory (16MB each)",
		Value: eth.DefaultConfig.Ethash.CachesInMem,
	}
	EthashCachesLockMmapFlag = cli.BoolFlag{
		Name:  "ethash.cacheslockmmap",
		Usage: "Lock memory maps of recent ethash caches",
	}
	EthashDatasetDirFlag = DirectoryFlag{
		Name:  "ethash.dagdir",
		Usage: "Directory to store the ethash mining DAGs",
		Value: DirectoryString(eth.DefaultConfig.Ethash.DatasetDir),
	}
	EthashDatasetsInMemoryFlag = cli.IntFlag{
		Name:  "ethash.dagsinmem",
		Usage: "Number of recent ethash mining DAGs to keep in memory (1+GB each)",
		Value: eth.DefaultConfig.Ethash.DatasetsInMem,
	}
	EthashDatasetsOnDiskFlag = cli.IntFlag{
		Name:  "ethash.dagsondisk",
		Usage: "Number of recent ethash mining DAGs to keep on disk (1+GB each)",
		Value: eth.DefaultConfig.Ethash.DatasetsOnDisk,
	}
	EthashDatasetsLockMmapFlag = cli.BoolFlag{
		Name:  "ethash.dagslockmmap",
		Usage: "Lock memory maps for recent ethash mining DAGs",
	}
	// Transaction pool settings
	TxPoolLocalsFlag = cli.StringFlag{
		Name:  "txpool.locals",
		Usage: "Comma separated accounts to treat as locals (no flush, priority inclusion)",
	}
	TxPoolNoLocalsFlag = cli.BoolFlag{
		Name:  "txpool.nolocals",
		Usage: "Disables price exemptions for locally submitted transactions",
	}
	TxPoolJournalFlag = cli.StringFlag{
		Name:  "txpool.journal",
		Usage: "Disk journal for local transaction to survive node restarts",
		Value: core.DefaultTxPoolConfig.Journal,
	}
	TxPoolRejournalFlag = cli.DurationFlag{
		Name:  "txpool.rejournal",
		Usage: "Time interval to regenerate the local transaction journal",
		Value: core.DefaultTxPoolConfig.Rejournal,
	}
	TxPoolPriceLimitFlag = cli.Uint64Flag{
		Name:  "txpool.pricelimit",
		Usage: "Minimum gas price limit to enforce for acceptance into the pool",
		Value: eth.DefaultConfig.TxPool.PriceLimit,
	}
	TxPoolPriceBumpFlag = cli.Uint64Flag{
		Name:  "txpool.pricebump",
		Usage: "Price bump percentage to replace an already existing transaction",
		Value: eth.DefaultConfig.TxPool.PriceBump,
	}
	TxPoolAccountSlotsFlag = cli.Uint64Flag{
		Name:  "txpool.accountslots",
		Usage: "Minimum number of executable transaction slots guaranteed per account",
		Value: eth.DefaultConfig.TxPool.AccountSlots,
	}
	TxPoolGlobalSlotsFlag = cli.Uint64Flag{
		Name:  "txpool.globalslots",
		Usage: "Maximum number of executable transaction slots for all accounts",
		Value: eth.DefaultConfig.TxPool.GlobalSlots,
	}
	TxPoolAccountQueueFlag = cli.Uint64Flag{
		Name:  "txpool.accountqueue",
		Usage: "Maximum number of non-executable transaction slots permitted per account",
		Value: eth.DefaultConfig.TxPool.AccountQueue,
	}
	TxPoolGlobalQueueFlag = cli.Uint64Flag{
		Name:  "txpool.globalqueue",
		Usage: "Maximum number of non-executable transaction slots for all accounts",
		Value: eth.DefaultConfig.TxPool.GlobalQueue,
	}
	TxPoolLifetimeFlag = cli.DurationFlag{
		Name:  "txpool.lifetime",
		Usage: "Maximum amount of time non-executable transaction are queued",
		Value: eth.DefaultConfig.TxPool.Lifetime,
	}
	// Performance tuning settings
	CacheFlag = cli.IntFlag{
		Name:  "cache",
		Usage: "Megabytes of memory allocated to internal caching (default = 4096 mainnet full node, 128 light mode)",
		Value: 1024,
	}
	CacheDatabaseFlag = cli.IntFlag{
		Name:  "cache.database",
		Usage: "Percentage of cache memory allowance to use for database io",
		Value: 50,
	}
	CacheTrieFlag = cli.IntFlag{
		Name:  "cache.trie",
		Usage: "Percentage of cache memory allowance to use for trie caching (default = 15% full mode, 30% archive mode)",
		Value: 15,
	}
	CacheTrieJournalFlag = cli.StringFlag{
		Name:  "cache.trie.journal",
		Usage: "Disk journal directory for trie cache to survive node restarts",
		Value: eth.DefaultConfig.TrieCleanCacheJournal,
	}
	CacheTrieRejournalFlag = cli.DurationFlag{
		Name:  "cache.trie.rejournal",
		Usage: "Time interval to regenerate the trie cache journal",
		Value: eth.DefaultConfig.TrieCleanCacheRejournal,
	}
	CacheGCFlag = cli.IntFlag{
		Name:  "cache.gc",
		Usage: "Percentage of cache memory allowance to use for trie pruning (default = 25% full mode, 0% archive mode)",
		Value: 25,
	}
	CacheNoPrefetchFlag = cli.BoolFlag{
		Name:  "cache.noprefetch",
		Usage: "Disable heuristic state prefetch during block import (less CPU and disk IO, more time waiting for data)",
	}
	TrieCacheGenFlag = cli.IntFlag{
		Name:  "trie-cache-gens",
		Usage: "Number of trie node generations to keep in memory",
	}
	StorageModeFlag = cli.StringFlag{
		Name: "storage-mode",
		Usage: `Configures the storage mode of the app:
* h - write history to the DB
* r - write receipts to the DB
* t - write tx lookup index to the DB`,
		Value: ethdb.DefaultStorageMode.ToString(),
	}
	SnapshotModeFlag = cli.StringFlag{
		Name: "snapshot-mode",
		Usage: `Configures the storage mode of the app:
* h - download headers snapshot
* b - download bodies snapshot
* s - download state snapshot
* r - download receipts snapshot
`,
		Value: torrent.DefaultSnapshotMode.ToString(),
	}
	NoSeedSnapshotsFlag = cli.BoolFlag{
		Name: "no-seed-snapshots",
		Usage: `Disallows snapshot seeding`,
	}
	ArchiveSyncInterval = cli.IntFlag{
		Name:  "archive-sync-interval",
		Usage: "When to switch from full to archive sync",
		Value: 1024,
	}
	DatabaseFlag = cli.StringFlag{
		Name:  "database",
		Usage: "Which database software to use? Currently supported values: bolt & lmdb",
		Value: "lmdb",
	}
	HddFlag = cli.BoolFlag{
		Name:  "hdd",
		Usage: "Perform warm up loop during transaction replay stage to reduce the impact of high latency of HDD",
	}
	PrivateApiAddr = cli.StringFlag{
		Name:  "private.api.addr",
		Usage: "private api network address, for example: 127.0.0.1:9090, empty string means not to start the listener. do not expose to public network. serves remote database interface",
		Value: "",
	}
	// Miner settings
	MiningEnabledFlag = cli.BoolFlag{
		Name:  "mine",
		Usage: "Enable mining",
	}
	MinerThreadsFlag = cli.IntFlag{
		Name:  "miner.threads",
		Usage: "Number of CPU threads to use for mining",
		Value: 0,
	}
	MinerNotifyFlag = cli.StringFlag{
		Name:  "miner.notify",
		Usage: "Comma separated HTTP URL list to notify of new work packages",
	}
	MinerGasTargetFlag = cli.Uint64Flag{
		Name:  "miner.gastarget",
		Usage: "Target gas floor for mined blocks",
		Value: eth.DefaultConfig.Miner.GasFloor,
	}
	MinerGasLimitFlag = cli.Uint64Flag{
		Name:  "miner.gaslimit",
		Usage: "Target gas ceiling for mined blocks",
		Value: eth.DefaultConfig.Miner.GasCeil,
	}
	MinerGasPriceFlag = BigFlag{
		Name:  "miner.gasprice",
		Usage: "Minimum gas price for mining a transaction",
		Value: eth.DefaultConfig.Miner.GasPrice,
	}
	MinerEtherbaseFlag = cli.StringFlag{
		Name:  "miner.etherbase",
		Usage: "Public address for block mining rewards (default = first account)",
		Value: "0",
	}
	MinerExtraDataFlag = cli.StringFlag{
		Name:  "miner.extradata",
		Usage: "Block extra data set by the miner (default = client version)",
	}
	MinerRecommitIntervalFlag = cli.DurationFlag{
		Name:  "miner.recommit",
		Usage: "Time interval to recreate the block being mined",
		Value: eth.DefaultConfig.Miner.Recommit,
	}
	MinerNoVerfiyFlag = cli.BoolFlag{
		Name:  "miner.noverify",
		Usage: "Disable remote sealing verification",
	}
	// Account settings
	UnlockedAccountFlag = cli.StringFlag{
		Name:  "unlock",
		Usage: "Comma separated list of accounts to unlock",
		Value: "",
	}
	PasswordFileFlag = cli.StringFlag{
		Name:  "password",
		Usage: "Password file to use for non-interactive password input",
		Value: "",
	}
	ExternalSignerFlag = cli.StringFlag{
		Name:  "signer",
		Usage: "External signer (url or path to ipc file)",
		Value: "",
	}
	VMEnableDebugFlag = cli.BoolFlag{
		Name:  "vmdebug",
		Usage: "Record information useful for VM and contract debugging",
	}
	InsecureUnlockAllowedFlag = cli.BoolFlag{
		Name:  "allow-insecure-unlock",
		Usage: "Allow insecure account unlocking when account-related RPCs are exposed by http",
	}
	RPCGlobalGasCap = cli.Uint64Flag{
		Name:  "rpc.gascap",
		Usage: "Sets a cap on gas that can be used in eth_call/estimateGas (0=infinite)",
		Value: eth.DefaultConfig.RPCGasCap,
	}
	RPCGlobalTxFeeCap = cli.Float64Flag{
		Name:  "rpc.txfeecap",
		Usage: "Sets a cap on transaction fee (in ether) that can be sent via the RPC APIs (0 = no cap)",
		Value: eth.DefaultConfig.RPCTxFeeCap,
	}
	// Logging and debug settings
	EthStatsURLFlag = cli.StringFlag{
		Name:  "ethstats",
		Usage: "Reporting URL of a ethstats service (nodename:secret@host:port)",
	}
	FakePoWFlag = cli.BoolFlag{
		Name:  "fakepow",
		Usage: "Disables proof-of-work verification",
	}
	NoCompactionFlag = cli.BoolFlag{
		Name:  "nocompaction",
		Usage: "Disables db compaction after import",
	}
	// RPC settings
	IPCDisabledFlag = cli.BoolFlag{
		Name:  "ipcdisable",
		Usage: "Disable the IPC-RPC server",
	}
	IPCPathFlag = DirectoryFlag{
		Name:  "ipcpath",
		Usage: "Filename for IPC socket/pipe within the datadir (explicit paths escape it)",
	}
	HTTPEnabledFlag = cli.BoolFlag{
		Name:  "http",
		Usage: "Enable the HTTP-RPC server",
	}
	HTTPListenAddrFlag = cli.StringFlag{
		Name:  "http.addr",
		Usage: "HTTP-RPC server listening interface",
		Value: node.DefaultHTTPHost,
	}
	HTTPPortFlag = cli.IntFlag{
		Name:  "http.port",
		Usage: "HTTP-RPC server listening port",
		Value: node.DefaultHTTPPort,
	}
	HTTPCORSDomainFlag = cli.StringFlag{
		Name:  "http.corsdomain",
		Usage: "Comma separated list of domains from which to accept cross origin requests (browser enforced)",
		Value: "",
	}
	HTTPVirtualHostsFlag = cli.StringFlag{
		Name:  "http.vhosts",
		Usage: "Comma separated list of virtual hostnames from which to accept requests (server enforced). Accepts '*' wildcard.",
		Value: strings.Join(node.DefaultConfig.HTTPVirtualHosts, ","),
	}
	HTTPApiFlag = cli.StringFlag{
		Name:  "http.api",
		Usage: "API's offered over the HTTP-RPC interface",
		Value: "",
	}
	GraphQLEnabledFlag = cli.BoolFlag{
		Name:  "graphql",
		Usage: "Enable GraphQL on the HTTP-RPC server. Note that GraphQL can only be started if an HTTP server is started as well.",
	}
	GraphQLCORSDomainFlag = cli.StringFlag{
		Name:  "graphql.corsdomain",
		Usage: "Comma separated list of domains from which to accept cross origin requests (browser enforced)",
		Value: "",
	}
	GraphQLVirtualHostsFlag = cli.StringFlag{
		Name:  "graphql.vhosts",
		Usage: "Comma separated list of virtual hostnames from which to accept requests (server enforced). Accepts '*' wildcard.",
		Value: strings.Join(node.DefaultConfig.GraphQLVirtualHosts, ","),
	}
	WSEnabledFlag = cli.BoolFlag{
		Name:  "ws",
		Usage: "Enable the WS-RPC server",
	}
	WSListenAddrFlag = cli.StringFlag{
		Name:  "ws.addr",
		Usage: "WS-RPC server listening interface",
		Value: node.DefaultWSHost,
	}
	WSPortFlag = cli.IntFlag{
		Name:  "ws.port",
		Usage: "WS-RPC server listening port",
		Value: node.DefaultWSPort,
	}
	WSApiFlag = cli.StringFlag{
		Name:  "ws.api",
		Usage: "API's offered over the WS-RPC interface",
		Value: "",
	}
	WSAllowedOriginsFlag = cli.StringFlag{
		Name:  "ws.origins",
		Usage: "Origins from which to accept websockets requests",
		Value: "",
	}
	GraphQLListenAddrFlag = cli.StringFlag{
		Name:  "graphql.addr",
		Usage: "GraphQL server listening interface",
		Value: node.DefaultGraphQLHost,
	}
	GraphQLPortFlag = cli.IntFlag{
		Name:  "graphql.port",
		Usage: "GraphQL server listening port",
		Value: node.DefaultGraphQLPort,
	}
	ExecFlag = cli.StringFlag{
		Name:  "exec",
		Usage: "Execute JavaScript statement",
	}
	PreloadJSFlag = cli.StringFlag{
		Name:  "preload",
		Usage: "Comma separated list of JavaScript files to preload into the console",
	}

	// Network Settings
	MaxPeersFlag = cli.IntFlag{
		Name:  "maxpeers",
		Usage: "Maximum number of network peers (network disabled if set to 0)",
		Value: node.DefaultConfig.P2P.MaxPeers,
	}
	MaxPendingPeersFlag = cli.IntFlag{
		Name:  "maxpendpeers",
		Usage: "Maximum number of pending connection attempts (defaults used if set to 0)",
		Value: node.DefaultConfig.P2P.MaxPendingPeers,
	}
	ListenPortFlag = cli.IntFlag{
		Name:  "port",
		Usage: "Network listening port",
		Value: 30303,
	}
	BootnodesFlag = cli.StringFlag{
		Name:  "bootnodes",
		Usage: "Comma separated enode URLs for P2P discovery bootstrap",
		Value: "",
	}
	NodeKeyFileFlag = cli.StringFlag{
		Name:  "nodekey",
		Usage: "P2P node key file",
	}
	NodeKeyHexFlag = cli.StringFlag{
		Name:  "nodekeyhex",
		Usage: "P2P node key as hex (for testing)",
	}
	NATFlag = cli.StringFlag{
		Name:  "nat",
		Usage: "NAT port mapping mechanism (any|none|upnp|pmp|extip:<IP>)",
		Value: "any",
	}
	NoDiscoverFlag = cli.BoolFlag{
		Name:  "nodiscover",
		Usage: "Disables the peer discovery mechanism (manual peer addition)",
	}
	DiscoveryV5Flag = cli.BoolFlag{
		Name:  "v5disc",
		Usage: "Enables the experimental RLPx V5 (Topic Discovery) mechanism",
	}
	NetrestrictFlag = cli.StringFlag{
		Name:  "netrestrict",
		Usage: "Restricts network communication to the given IP networks (CIDR masks)",
	}
	DNSDiscoveryFlag = cli.StringFlag{
		Name:  "discovery.dns",
		Usage: "Sets DNS discovery entry points (use \"\" to disable DNS)",
	}

	// ATM the url is left to the user and deployment to
	JSpathFlag = cli.StringFlag{
		Name:  "jspath",
		Usage: "JavaScript root path for `loadScript`",
		Value: ".",
	}

	// Gas price oracle settings
	GpoBlocksFlag = cli.IntFlag{
		Name:  "gpo.blocks",
		Usage: "Number of recent blocks to check for gas prices",
		Value: eth.DefaultConfig.GPO.Blocks,
	}
	GpoPercentileFlag = cli.IntFlag{
		Name:  "gpo.percentile",
		Usage: "Suggested gas price is the given percentile of a set of recent transaction gas prices",
		Value: eth.DefaultConfig.GPO.Percentile,
	}

	// Metrics flags
	MetricsEnabledFlag = cli.BoolFlag{
		Name:  "metrics",
		Usage: "Enable metrics collection and reporting",
	}
	MetricsEnabledExpensiveFlag = cli.BoolFlag{
		Name:  "metrics.expensive",
		Usage: "Enable expensive metrics collection and reporting",
	}

	// MetricsHTTPFlag defines the endpoint for a stand-alone metrics HTTP endpoint.
	// Since the pprof service enables sensitive/vulnerable behavior, this allows a user
	// to enable a public-OK metrics endpoint without having to worry about ALSO exposing
	// other profiling behavior or information.
	MetricsHTTPFlag = cli.StringFlag{
		Name:  "metrics.addr",
		Usage: "Enable stand-alone metrics HTTP server listening interface",
		Value: "127.0.0.1",
	}
	MetricsPortFlag = cli.IntFlag{
		Name:  "metrics.port",
		Usage: "Metrics HTTP server listening port",
		Value: 6060,
	}
	MetricsEnableInfluxDBFlag = cli.BoolFlag{
		Name:  "metrics.influxdb",
		Usage: "Enable metrics export/push to an external InfluxDB database",
	}
	MetricsInfluxDBEndpointFlag = cli.StringFlag{
		Name:  "metrics.influxdb.endpoint",
		Usage: "InfluxDB API endpoint to report metrics to",
		Value: "http://localhost:8086",
	}
	MetricsInfluxDBDatabaseFlag = cli.StringFlag{
		Name:  "metrics.influxdb.database",
		Usage: "InfluxDB database name to push reported metrics to",
		Value: "geth",
	}
	MetricsInfluxDBUsernameFlag = cli.StringFlag{
		Name:  "metrics.influxdb.username",
		Usage: "Username to authorize access to the database",
		Value: "test",
	}
	MetricsInfluxDBPasswordFlag = cli.StringFlag{
		Name:  "metrics.influxdb.password",
		Usage: "Password to authorize access to the database",
		Value: "test",
	}
	// Tags are part of every measurement sent to InfluxDB. Queries on tags are faster in InfluxDB.
	// For example `host` tag could be used so that we can group all nodes and average a measurement
	// across all of them, but also so that we can select a specific node and inspect its measurements.
	// https://docs.influxdata.com/influxdb/v1.4/concepts/key_concepts/#tag-key
	MetricsInfluxDBTagsFlag = cli.StringFlag{
		Name:  "metrics.influxdb.tags",
		Usage: "Comma-separated InfluxDB tags (key/values) attached to all measurements",
		Value: "host=localhost",
	}
	EWASMInterpreterFlag = cli.StringFlag{
		Name:  "vm.ewasm",
		Usage: "External ewasm configuration (default = built-in interpreter)",
		Value: "",
	}
	EVMInterpreterFlag = cli.StringFlag{
		Name:  "vm.evm",
		Usage: "External EVM configuration (default = built-in interpreter)",
		Value: "",
	}

	// LMDB flags
	LMDBMapSizeFlag = cli.StringFlag{
		Name:  "lmdb.mapSize",
		Usage: "Sets Memory map size. Lower it if you have issues with opening the DB",
		Value: ethdb.LMDBMapSize.String(),
	}
)

var MetricFlags = []cli.Flag{MetricsEnabledFlag, MetricsEnabledExpensiveFlag, MetricsHTTPFlag, MetricsPortFlag}

// MakeDataDir retrieves the currently requested data directory, terminating
// if none (or the empty string) is specified. If the node is starting a testnet,
// then a subdirectory of the specified datadir will be used.
func MakeDataDir(ctx *cli.Context) string {
	if path := ctx.GlobalString(DataDirFlag.Name); path != "" {
		if ctx.GlobalBool(LegacyTestnetFlag.Name) || ctx.GlobalBool(RopstenFlag.Name) {
			// Maintain compatibility with older Geth configurations storing the
			// Ropsten database in `testnet` instead of `ropsten`.
			legacyPath := filepath.Join(path, "testnet")
			if _, err := os.Stat(legacyPath); !os.IsNotExist(err) {
				return legacyPath
			}
			return filepath.Join(path, "ropsten")
		}
		if ctx.GlobalBool(RinkebyFlag.Name) {
			return filepath.Join(path, "rinkeby")
		}
		if ctx.GlobalBool(GoerliFlag.Name) {
			return filepath.Join(path, "goerli")
		}
		if ctx.GlobalBool(YoloV1Flag.Name) {
			return filepath.Join(path, "yolo-v1")
		}
		return path
	}
	Fatalf("Cannot determine default data directory, please set manually (--datadir)")
	return ""
}

// setNodeKey creates a node key from set command line flags, either loading it
// from a file or as a specified hex value. If neither flags were provided, this
// method returns nil and an emphemeral key is to be generated.
func setNodeKey(ctx *cli.Context, cfg *p2p.Config) {
	var (
		hex  = ctx.GlobalString(NodeKeyHexFlag.Name)
		file = ctx.GlobalString(NodeKeyFileFlag.Name)
		key  *ecdsa.PrivateKey
		err  error
	)
	switch {
	case file != "" && hex != "":
		Fatalf("Options %q and %q are mutually exclusive", NodeKeyFileFlag.Name, NodeKeyHexFlag.Name)
	case file != "":
		if key, err = crypto.LoadECDSA(file); err != nil {
			Fatalf("Option %q: %v", NodeKeyFileFlag.Name, err)
		}
		cfg.PrivateKey = key
	case hex != "":
		if key, err = crypto.HexToECDSA(hex); err != nil {
			Fatalf("Option %q: %v", NodeKeyHexFlag.Name, err)
		}
		cfg.PrivateKey = key
	}
}

// setNodeUserIdent creates the user identifier from CLI flags.
func setNodeUserIdent(ctx *cli.Context, cfg *node.Config) {
	if identity := ctx.GlobalString(IdentityFlag.Name); len(identity) > 0 {
		cfg.UserIdent = identity
	}
}

// setBootstrapNodes creates a list of bootstrap nodes from the command line
// flags, reverting to pre-configured ones if none have been specified.
func setBootstrapNodes(ctx *cli.Context, cfg *p2p.Config) {
	urls := params.MainnetBootnodes
	switch {
	case ctx.GlobalIsSet(BootnodesFlag.Name) || ctx.GlobalIsSet(LegacyBootnodesV4Flag.Name):
		if ctx.GlobalIsSet(LegacyBootnodesV4Flag.Name) {
			urls = splitAndTrim(ctx.GlobalString(LegacyBootnodesV4Flag.Name))
		} else {
			urls = splitAndTrim(ctx.GlobalString(BootnodesFlag.Name))
		}
	case ctx.GlobalBool(LegacyTestnetFlag.Name) || ctx.GlobalBool(RopstenFlag.Name):
		urls = params.RopstenBootnodes
	case ctx.GlobalBool(RinkebyFlag.Name):
		urls = params.RinkebyBootnodes
	case ctx.GlobalBool(GoerliFlag.Name):
		urls = params.GoerliBootnodes
	case ctx.GlobalBool(YoloV1Flag.Name):
		urls = params.YoloV1Bootnodes
	case cfg.BootstrapNodes != nil:
		return // already set, don't apply defaults.
	}

	cfg.BootstrapNodes = make([]*enode.Node, 0, len(urls))
	for _, url := range urls {
		if url != "" {
			node, err := enode.Parse(enode.ValidSchemes, url)
			if err != nil {
				log.Crit("Bootstrap URL invalid", "enode", url, "err", err)
				continue
			}
			cfg.BootstrapNodes = append(cfg.BootstrapNodes, node)
		}
	}
}

// setBootstrapNodesV5 creates a list of bootstrap nodes from the command line
// flags, reverting to pre-configured ones if none have been specified.
func setBootstrapNodesV5(ctx *cli.Context, cfg *p2p.Config) {
	urls := params.MainnetBootnodes
	switch {
	case ctx.GlobalIsSet(BootnodesFlag.Name) || ctx.GlobalIsSet(LegacyBootnodesV5Flag.Name):
		if ctx.GlobalIsSet(LegacyBootnodesV5Flag.Name) {
			urls = splitAndTrim(ctx.GlobalString(LegacyBootnodesV5Flag.Name))
		} else {
			urls = splitAndTrim(ctx.GlobalString(BootnodesFlag.Name))
		}
	case ctx.GlobalBool(RopstenFlag.Name):
		urls = params.RopstenBootnodes
	case ctx.GlobalBool(RinkebyFlag.Name):
		urls = params.RinkebyBootnodes
	case ctx.GlobalBool(GoerliFlag.Name):
		urls = params.GoerliBootnodes
	case ctx.GlobalBool(YoloV1Flag.Name):
		urls = params.YoloV1Bootnodes
	case cfg.BootstrapNodesV5 != nil:
		return // already set, don't apply defaults.
	}

	cfg.BootstrapNodesV5 = make([]*discv5.Node, 0, len(urls))
	for _, url := range urls {
		if url != "" {
			node, err := discv5.ParseNode(url)
			if err != nil {
				log.Error("Bootstrap URL invalid", "enode", url, "err", err)
				continue
			}
			cfg.BootstrapNodesV5 = append(cfg.BootstrapNodesV5, node)
		}
	}
}

// setListenAddress creates a TCP listening address string from set command
// line flags.
func setListenAddress(ctx *cli.Context, cfg *p2p.Config) {
	if ctx.GlobalIsSet(ListenPortFlag.Name) {
		cfg.ListenAddr = fmt.Sprintf(":%d", ctx.GlobalInt(ListenPortFlag.Name))
	}
}

// setNAT creates a port mapper from command line flags.
func setNAT(ctx *cli.Context, cfg *p2p.Config) {
	if ctx.GlobalIsSet(NATFlag.Name) {
		natif, err := nat.Parse(ctx.GlobalString(NATFlag.Name))
		if err != nil {
			Fatalf("Option %s: %v", NATFlag.Name, err)
		}
		cfg.NAT = natif
	}
}

// splitAndTrim splits input separated by a comma
// and trims excessive white space from the substrings.
func splitAndTrim(input string) (ret []string) {
	l := strings.Split(input, ",")
	for _, r := range l {
		r = strings.TrimSpace(r)
		if len(r) > 0 {
			ret = append(ret, r)
		}
	}
	return ret
}

// setGraphQL creates the GraphQL listener interface string from the set
// command line flags, returning empty if the GraphQL endpoint is disabled.
//func setGraphQL(ctx *cli.Context, cfg *node.Config) {
//	if ctx.GlobalIsSet(GraphQLCORSDomainFlag.Name) {
//		cfg.GraphQLCors = splitAndTrim(ctx.GlobalString(GraphQLCORSDomainFlag.Name))
//	}
//	if ctx.GlobalIsSet(GraphQLVirtualHostsFlag.Name) {
//		cfg.GraphQLVirtualHosts = splitAndTrim(ctx.GlobalString(GraphQLVirtualHostsFlag.Name))
//	}
//}

// setWS creates the WebSocket RPC listener interface string from the set
// command line flags, returning empty if the HTTP endpoint is disabled.
//func setWS(ctx *cli.Context, cfg *node.Config) {
//	if ctx.GlobalBool(WSEnabledFlag.Name) && cfg.WSHost == "" {
//		cfg.WSHost = localhost
//		if ctx.GlobalIsSet(LegacyWSListenAddrFlag.Name) {
//			cfg.WSHost = ctx.GlobalString(LegacyWSListenAddrFlag.Name)
//			log.Warn("The flag --wsaddr is deprecated and will be removed in the future, please use --ws.addr")
//		}
//		if ctx.GlobalIsSet(WSListenAddrFlag.Name) {
//			cfg.WSHost = ctx.GlobalString(WSListenAddrFlag.Name)
//		}
//	}
//	if ctx.GlobalIsSet(LegacyWSPortFlag.Name) {
//		cfg.WSPort = ctx.GlobalInt(LegacyWSPortFlag.Name)
//		log.Warn("The flag --wsport is deprecated and will be removed in the future, please use --ws.port")
//	}
//	if ctx.GlobalIsSet(WSPortFlag.Name) {
//		cfg.WSPort = ctx.GlobalInt(WSPortFlag.Name)
//	}
//
//	if ctx.GlobalIsSet(LegacyWSAllowedOriginsFlag.Name) {
//		cfg.WSOrigins = splitAndTrim(ctx.GlobalString(LegacyWSAllowedOriginsFlag.Name))
//		log.Warn("The flag --wsorigins is deprecated and will be removed in the future, please use --ws.origins")
//	}
//	if ctx.GlobalIsSet(WSAllowedOriginsFlag.Name) {
//		cfg.WSOrigins = splitAndTrim(ctx.GlobalString(WSAllowedOriginsFlag.Name))
//	}
//
//	if ctx.GlobalIsSet(LegacyWSApiFlag.Name) {
//		cfg.WSModules = splitAndTrim(ctx.GlobalString(LegacyWSApiFlag.Name))
//		log.Warn("The flag --wsapi is deprecated and will be removed in the future, please use --ws.api")
//	}
//	if ctx.GlobalIsSet(WSApiFlag.Name) {
//		cfg.WSModules = splitAndTrim(ctx.GlobalString(WSApiFlag.Name))
//	}
//}

// setPrivateApi populates configuration fields related to the remote
// read-only interface to the databae
func setPrivateApi(ctx *cli.Context, cfg *node.Config) {
	cfg.PrivateApiAddr = ctx.GlobalString(PrivateApiAddr.Name)
}

// setIPC creates an IPC path configuration from the set command line flags,
// returning an empty string if IPC was explicitly disabled, or the set path.
//func setIPC(ctx *cli.Context, cfg *node.Config) {
//	CheckExclusive(ctx, IPCDisabledFlag, IPCPathFlag)
//	switch {
//	case ctx.GlobalBool(IPCDisabledFlag.Name):
//		cfg.IPCPath = ""
//	case ctx.GlobalIsSet(IPCPathFlag.Name):
//		cfg.IPCPath = ctx.GlobalString(IPCPathFlag.Name)
//	}
//}

// setLes configures the les server and ultra light client settings from the command line flags.
func setLes(ctx *cli.Context, cfg *eth.Config) {
	if ctx.GlobalIsSet(LegacyLightServFlag.Name) {
		cfg.LightServ = ctx.GlobalInt(LegacyLightServFlag.Name)
		log.Warn("The flag --lightserv is deprecated and will be removed in the future, please use --light.serve")
	}
	if ctx.GlobalIsSet(LightServeFlag.Name) {
		cfg.LightServ = ctx.GlobalInt(LightServeFlag.Name)
	}
	if ctx.GlobalIsSet(LightIngressFlag.Name) {
		cfg.LightIngress = ctx.GlobalInt(LightIngressFlag.Name)
	}
	if ctx.GlobalIsSet(LightEgressFlag.Name) {
		cfg.LightEgress = ctx.GlobalInt(LightEgressFlag.Name)
	}
	if ctx.GlobalIsSet(LegacyLightPeersFlag.Name) {
		cfg.LightPeers = ctx.GlobalInt(LegacyLightPeersFlag.Name)
		log.Warn("The flag --lightpeers is deprecated and will be removed in the future, please use --light.maxpeers")
	}
	if ctx.GlobalIsSet(LightMaxPeersFlag.Name) {
		cfg.LightPeers = ctx.GlobalInt(LightMaxPeersFlag.Name)
	}
	if ctx.GlobalIsSet(UltraLightServersFlag.Name) {
		cfg.UltraLightServers = strings.Split(ctx.GlobalString(UltraLightServersFlag.Name), ",")
	}
	if ctx.GlobalIsSet(UltraLightFractionFlag.Name) {
		cfg.UltraLightFraction = ctx.GlobalInt(UltraLightFractionFlag.Name)
	}
	if cfg.UltraLightFraction <= 0 && cfg.UltraLightFraction > 100 {
		log.Error("Ultra light fraction is invalid", "had", cfg.UltraLightFraction, "updated", eth.DefaultConfig.UltraLightFraction)
		cfg.UltraLightFraction = eth.DefaultConfig.UltraLightFraction
	}
	if ctx.GlobalIsSet(UltraLightOnlyAnnounceFlag.Name) {
		cfg.UltraLightOnlyAnnounce = ctx.GlobalBool(UltraLightOnlyAnnounceFlag.Name)
	}
}

// MakeAddress converts an account specified directly as a hex encoded string or
// a key index in the key store to an internal account representation.
func MakeAddress(ks *keystore.KeyStore, account string) (accounts.Account, error) {
	// If the specified account is a valid address, return it
	if common.IsHexAddress(account) {
		return accounts.Account{Address: common.HexToAddress(account)}, nil
	}
	// Otherwise try to interpret the account as a keystore index
	index, err := strconv.Atoi(account)
	if err != nil || index < 0 {
		return accounts.Account{}, fmt.Errorf("invalid account address or index %q", account)
	}
	log.Warn("-------------------------------------------------------------------")
	log.Warn("Referring to accounts by order in the keystore folder is dangerous!")
	log.Warn("This functionality is deprecated and will be removed in the future!")
	log.Warn("Please use explicit addresses! (can search via `geth account list`)")
	log.Warn("-------------------------------------------------------------------")

	accs := ks.Accounts()
	if len(accs) <= index {
		return accounts.Account{}, fmt.Errorf("index %d higher than number of accounts %d", index, len(accs))
	}
	return accs[index], nil
}

// setEtherbase retrieves the etherbase either from the directly specified
// command line flags or from the keystore if CLI indexed.
func setEtherbase(ctx *cli.Context, ks *keystore.KeyStore, cfg *eth.Config) {
	// Extract the current etherbase, new flag overriding legacy one
	var etherbase string
	if ctx.GlobalIsSet(LegacyMinerEtherbaseFlag.Name) {
		etherbase = ctx.GlobalString(LegacyMinerEtherbaseFlag.Name)
		log.Warn("The flag --miner.etherbase is deprecated and will be removed in the future, please use --miner.etherbase")

	}
	if ctx.GlobalIsSet(MinerEtherbaseFlag.Name) {
		etherbase = ctx.GlobalString(MinerEtherbaseFlag.Name)
	}
	// Convert the etherbase into an address and configure it
	if etherbase != "" {
		if ks != nil {
			account, err := MakeAddress(ks, etherbase)
			if err != nil {
				Fatalf("Invalid miner etherbase: %v", err)
			}
			cfg.Miner.Etherbase = account.Address
		} else {
			Fatalf("No etherbase configured")
		}
	}
}

// MakePasswordList reads password lines from the file specified by the global --password flag.
func MakePasswordList(ctx *cli.Context) []string {
	path := ctx.GlobalString(PasswordFileFlag.Name)
	if path == "" {
		return nil
	}
	text, err := ioutil.ReadFile(path)
	if err != nil {
		Fatalf("Failed to read password file: %v", err)
	}
	lines := strings.Split(string(text), "\n")
	// Sanitise DOS line endings.
	for i := range lines {
		lines[i] = strings.TrimRight(lines[i], "\r")
	}
	return lines
}

func SetP2PConfig(ctx *cli.Context, cfg *p2p.Config) {
	setNodeKey(ctx, cfg)
	setNAT(ctx, cfg)
	setListenAddress(ctx, cfg)
	setBootstrapNodes(ctx, cfg)
	setBootstrapNodesV5(ctx, cfg)

	lightClient := false
	lightServer := (ctx.GlobalInt(LegacyLightServFlag.Name) != 0 || ctx.GlobalInt(LightServeFlag.Name) != 0)

	lightPeers := ctx.GlobalInt(LegacyLightPeersFlag.Name)
	if ctx.GlobalIsSet(LightMaxPeersFlag.Name) {
		lightPeers = ctx.GlobalInt(LightMaxPeersFlag.Name)
	}
	if lightClient && !ctx.GlobalIsSet(LegacyLightPeersFlag.Name) && !ctx.GlobalIsSet(LightMaxPeersFlag.Name) {
		// dynamic default - for clients we use 1/10th of the default for servers
		lightPeers /= 10
	}

	if ctx.GlobalIsSet(MaxPeersFlag.Name) {
		cfg.MaxPeers = ctx.GlobalInt(MaxPeersFlag.Name)
		if lightServer && !ctx.GlobalIsSet(LegacyLightPeersFlag.Name) && !ctx.GlobalIsSet(LightMaxPeersFlag.Name) {
			cfg.MaxPeers += lightPeers
		}
	} else {
		if lightServer {
			cfg.MaxPeers += lightPeers
		}
		if lightClient && (ctx.GlobalIsSet(LegacyLightPeersFlag.Name) || ctx.GlobalIsSet(LightMaxPeersFlag.Name)) && cfg.MaxPeers < lightPeers {
			cfg.MaxPeers = lightPeers
		}
	}
	if !(lightClient || lightServer) {
		lightPeers = 0
	}
	ethPeers := cfg.MaxPeers - lightPeers
	if lightClient {
		ethPeers = 0
	}
	log.Info("Maximum peer count", "ETH", ethPeers, "LES", lightPeers, "total", cfg.MaxPeers)

	if ctx.GlobalIsSet(MaxPendingPeersFlag.Name) {
		cfg.MaxPendingPeers = ctx.GlobalInt(MaxPendingPeersFlag.Name)
	}
	if ctx.GlobalIsSet(NoDiscoverFlag.Name) || lightClient {
		cfg.NoDiscovery = true
	}

	// if we're running a light client or server, force enable the v5 peer discovery
	// unless it is explicitly disabled with --nodiscover note that explicitly specifying
	// --v5disc overrides --nodiscover, in which case the later only disables v4 discovery
	forceV5Discovery := (lightClient || lightServer) && !ctx.GlobalBool(NoDiscoverFlag.Name)
	if ctx.GlobalIsSet(DiscoveryV5Flag.Name) {
		cfg.DiscoveryV5 = ctx.GlobalBool(DiscoveryV5Flag.Name)
	} else if forceV5Discovery {
		cfg.DiscoveryV5 = true
	}

	if netrestrict := ctx.GlobalString(NetrestrictFlag.Name); netrestrict != "" {
		list, err := netutil.ParseNetlist(netrestrict)
		if err != nil {
			Fatalf("Option %q: %v", NetrestrictFlag.Name, err)
		}
		cfg.NetRestrict = list
	}

	if ctx.GlobalBool(DeveloperFlag.Name) {
		// --dev mode can't use p2p networking.
		cfg.MaxPeers = 0
		cfg.ListenAddr = ":0"
		cfg.NoDiscovery = true
		cfg.DiscoveryV5 = false
	}
}

// SetNodeConfig applies node-related command line flags to the config.
func SetNodeConfig(ctx *cli.Context, cfg *node.Config) {
	SetP2PConfig(ctx, &cfg.P2P)
	//setIPC(ctx, cfg)
	//setGraphQL(ctx, cfg)
	//setWS(ctx, cfg)
	setPrivateApi(ctx, cfg)
	setNodeUserIdent(ctx, cfg)
	setDataDir(ctx, cfg)
	setSmartCard(ctx, cfg)

	//if ctx.GlobalBool(LegacyRPCEnabledFlag.Name) ||
	//	ctx.GlobalBool(HTTPEnabledFlag.Name) ||
	//	ctx.GlobalIsSet(LegacyRPCPortFlag.Name) ||
	//	ctx.GlobalIsSet(HTTPPortFlag.Name) ||
	//	ctx.GlobalIsSet(LegacyRPCCORSDomainFlag.Name) ||
	//	ctx.GlobalIsSet(HTTPCORSDomainFlag.Name) ||
	//	ctx.GlobalIsSet(LegacyRPCApiFlag.Name) ||
	//	ctx.GlobalIsSet(HTTPApiFlag.Name) ||
	//	ctx.GlobalIsSet(LegacyRPCVirtualHostsFlag.Name) ||
	//	ctx.GlobalIsSet(HTTPVirtualHostsFlag.Name) &&
	//		cfg.HTTPHost == "" {
	//	Fatalf("Turbo-Geth does not support native rpc. Use instead rpcdaemon.")
	//}

	if ctx.GlobalIsSet(ExternalSignerFlag.Name) {
		cfg.ExternalSigner = ctx.GlobalString(ExternalSignerFlag.Name)
	}

	if ctx.GlobalIsSet(KeyStoreDirFlag.Name) {
		cfg.KeyStoreDir = ctx.GlobalString(KeyStoreDirFlag.Name)
	}
	if ctx.GlobalIsSet(LightKDFFlag.Name) {
		cfg.UseLightweightKDF = ctx.GlobalBool(LightKDFFlag.Name)
	}
	if ctx.GlobalIsSet(NoUSBFlag.Name) {
		cfg.NoUSB = ctx.GlobalBool(NoUSBFlag.Name)
	}
	if ctx.GlobalIsSet(InsecureUnlockAllowedFlag.Name) {
		cfg.InsecureUnlockAllowed = ctx.GlobalBool(InsecureUnlockAllowedFlag.Name)
	}

	databaseFlag := ctx.GlobalString(DatabaseFlag.Name)
	cfg.LMDB = strings.EqualFold(databaseFlag, "lmdb") //case insensitive
	if cfg.LMDB && ctx.GlobalString(LMDBMapSizeFlag.Name) != "" {
		var size datasize.ByteSize
		err := size.UnmarshalText([]byte(ctx.GlobalString(LMDBMapSizeFlag.Name)))
		if err != nil {
			log.Error("Invalid LMDB map size provided. Will use defaults",
				"lmdb.mapSize", ethdb.LMDBMapSize.HumanReadable(),
				"err", err,
			)
		} else {
			if size < 1*datasize.GB {
				log.Error("Invalid LMDB map size provided. Will use defaults",
					"lmdb.mapSize", ethdb.LMDBMapSize.HumanReadable(),
					"err", "the value should be at least 1 GB",
				)
			} else {
				ethdb.LMDBMapSize = size
				log.Info("Set LMDB map size", "lmdb.mapSize", ethdb.LMDBMapSize.HumanReadable())
			}
		}
	}
	cfg.Bolt = strings.EqualFold(databaseFlag, "bolt") //case insensitive

	snMode, err := torrent.SnapshotModeFromString(ctx.GlobalString(SnapshotModeFlag.Name))
	if err != nil {
		Fatalf(fmt.Sprintf("error while parsing mode: %v", err))
	}
	cfg.SnapshotMode = snMode
}

func setSmartCard(ctx *cli.Context, cfg *node.Config) {
	// Skip enabling smartcards if no path is set
	path := ctx.GlobalString(SmartCardDaemonPathFlag.Name)
	if path == "" {
		return
	}
	// Sanity check that the smartcard path is valid
	fi, err := os.Stat(path)
	if err != nil {
		log.Info("Smartcard socket not found, disabling", "err", err)
		return
	}
	if fi.Mode()&os.ModeType != os.ModeSocket {
		log.Error("Invalid smartcard daemon path", "path", path, "type", fi.Mode().String())
		return
	}
	// Smartcard daemon path exists and is a socket, enable it
	cfg.SmartCardDaemonPath = path
}

func setDataDir(ctx *cli.Context, cfg *node.Config) {
	switch {
	case ctx.GlobalIsSet(DataDirFlag.Name):
		cfg.DataDir = ctx.GlobalString(DataDirFlag.Name)
	case ctx.GlobalBool(DeveloperFlag.Name):
		cfg.DataDir = "" // unless explicitly requested, use memory databases
	case (ctx.GlobalBool(LegacyTestnetFlag.Name) || ctx.GlobalBool(RopstenFlag.Name)) && cfg.DataDir == node.DefaultDataDir():
		// Maintain compatibility with older Geth configurations storing the
		// Ropsten database in `testnet` instead of `ropsten`.
		legacyPath := filepath.Join(node.DefaultDataDir(), "testnet")
		if _, err := os.Stat(legacyPath); !os.IsNotExist(err) {
			log.Warn("Using the deprecated `testnet` datadir. Future versions will store the Ropsten chain in `ropsten`.")
			cfg.DataDir = legacyPath
		} else {
			cfg.DataDir = filepath.Join(node.DefaultDataDir(), "ropsten")
		}
	case ctx.GlobalBool(RinkebyFlag.Name) && cfg.DataDir == node.DefaultDataDir():
		cfg.DataDir = filepath.Join(node.DefaultDataDir(), "rinkeby")
	case ctx.GlobalBool(GoerliFlag.Name) && cfg.DataDir == node.DefaultDataDir():
		cfg.DataDir = filepath.Join(node.DefaultDataDir(), "goerli")
	case ctx.GlobalBool(YoloV1Flag.Name) && cfg.DataDir == node.DefaultDataDir():
		cfg.DataDir = filepath.Join(node.DefaultDataDir(), "yolo-v1")
	}
}

func setGPO(ctx *cli.Context, cfg *gasprice.Config, light bool) {
	// If we are running the light client, apply another group
	// settings for gas oracle.
	if light {
		cfg.Blocks = eth.DefaultLightGPOConfig.Blocks
		cfg.Percentile = eth.DefaultLightGPOConfig.Percentile
	}
	if ctx.GlobalIsSet(LegacyGpoBlocksFlag.Name) {
		cfg.Blocks = ctx.GlobalInt(LegacyGpoBlocksFlag.Name)
		log.Warn("The flag --gpoblocks is deprecated and will be removed in the future, please use --gpo.blocks")
	}
	if ctx.GlobalIsSet(GpoBlocksFlag.Name) {
		cfg.Blocks = ctx.GlobalInt(GpoBlocksFlag.Name)
	}
	if ctx.GlobalIsSet(LegacyGpoPercentileFlag.Name) {
		cfg.Percentile = ctx.GlobalInt(LegacyGpoPercentileFlag.Name)
		log.Warn("The flag --gpopercentile is deprecated and will be removed in the future, please use --gpo.percentile")
	}
	if ctx.GlobalIsSet(GpoPercentileFlag.Name) {
		cfg.Percentile = ctx.GlobalInt(GpoPercentileFlag.Name)
	}
}

func setTxPool(ctx *cli.Context, cfg *core.TxPoolConfig) {
	if ctx.GlobalIsSet(TxPoolLocalsFlag.Name) {
		locals := strings.Split(ctx.GlobalString(TxPoolLocalsFlag.Name), ",")
		for _, account := range locals {
			if trimmed := strings.TrimSpace(account); !common.IsHexAddress(trimmed) {
				Fatalf("Invalid account in --txpool.locals: %s", trimmed)
			} else {
				cfg.Locals = append(cfg.Locals, common.HexToAddress(account))
			}
		}
	}
	if ctx.GlobalIsSet(TxPoolNoLocalsFlag.Name) {
		cfg.NoLocals = ctx.GlobalBool(TxPoolNoLocalsFlag.Name)
	}
	if ctx.GlobalIsSet(TxPoolJournalFlag.Name) {
		cfg.Journal = ctx.GlobalString(TxPoolJournalFlag.Name)
	}
	if ctx.GlobalIsSet(TxPoolRejournalFlag.Name) {
		cfg.Rejournal = ctx.GlobalDuration(TxPoolRejournalFlag.Name)
	}
	if ctx.GlobalIsSet(TxPoolPriceLimitFlag.Name) {
		cfg.PriceLimit = ctx.GlobalUint64(TxPoolPriceLimitFlag.Name)
	}
	if ctx.GlobalIsSet(TxPoolPriceBumpFlag.Name) {
		cfg.PriceBump = ctx.GlobalUint64(TxPoolPriceBumpFlag.Name)
	}
	if ctx.GlobalIsSet(TxPoolAccountSlotsFlag.Name) {
		cfg.AccountSlots = ctx.GlobalUint64(TxPoolAccountSlotsFlag.Name)
	}
	if ctx.GlobalIsSet(TxPoolGlobalSlotsFlag.Name) {
		cfg.GlobalSlots = ctx.GlobalUint64(TxPoolGlobalSlotsFlag.Name)
	}
	if ctx.GlobalIsSet(TxPoolAccountQueueFlag.Name) {
		cfg.AccountQueue = ctx.GlobalUint64(TxPoolAccountQueueFlag.Name)
	}
	if ctx.GlobalIsSet(TxPoolGlobalQueueFlag.Name) {
		cfg.GlobalQueue = ctx.GlobalUint64(TxPoolGlobalQueueFlag.Name)
	}
	if ctx.GlobalIsSet(TxPoolLifetimeFlag.Name) {
		cfg.Lifetime = ctx.GlobalDuration(TxPoolLifetimeFlag.Name)
	}
}

func setEthash(ctx *cli.Context, cfg *eth.Config) {
	if ctx.GlobalIsSet(EthashDatasetDirFlag.Name) {
		cfg.Ethash.DatasetDir = ctx.GlobalString(EthashDatasetDirFlag.Name)
	}
	if ctx.GlobalIsSet(EthashCachesInMemoryFlag.Name) {
		cfg.Ethash.CachesInMem = ctx.GlobalInt(EthashCachesInMemoryFlag.Name)
	}
	if ctx.GlobalIsSet(EthashCachesLockMmapFlag.Name) {
		cfg.Ethash.CachesLockMmap = ctx.GlobalBool(EthashCachesLockMmapFlag.Name)
	}
	if ctx.GlobalIsSet(EthashDatasetsInMemoryFlag.Name) {
		cfg.Ethash.DatasetsInMem = ctx.GlobalInt(EthashDatasetsInMemoryFlag.Name)
	}
	if ctx.GlobalIsSet(EthashDatasetsOnDiskFlag.Name) {
		cfg.Ethash.DatasetsOnDisk = ctx.GlobalInt(EthashDatasetsOnDiskFlag.Name)
	}
	if ctx.GlobalIsSet(FakePoWFlag.Name) {
		cfg.Ethash.PowMode = ethash.ModeFake
	}
	if ctx.GlobalIsSet(EthashDatasetsLockMmapFlag.Name) {
		cfg.Ethash.DatasetsLockMmap = ctx.GlobalBool(EthashDatasetsLockMmapFlag.Name)
	}
}

func setMiner(ctx *cli.Context, cfg *miner.Config) {
	if ctx.GlobalIsSet(MinerNotifyFlag.Name) {
		cfg.Notify = strings.Split(ctx.GlobalString(MinerNotifyFlag.Name), ",")
	}
	if ctx.GlobalIsSet(LegacyMinerExtraDataFlag.Name) {
		cfg.ExtraData = []byte(ctx.GlobalString(LegacyMinerExtraDataFlag.Name))
		log.Warn("The flag --extradata is deprecated and will be removed in the future, please use --miner.extradata")
	}
	if ctx.GlobalIsSet(MinerExtraDataFlag.Name) {
		cfg.ExtraData = []byte(ctx.GlobalString(MinerExtraDataFlag.Name))
	}
	if ctx.GlobalIsSet(LegacyMinerGasTargetFlag.Name) {
		cfg.GasFloor = ctx.GlobalUint64(LegacyMinerGasTargetFlag.Name)
		log.Warn("The flag --targetgaslimit is deprecated and will be removed in the future, please use --miner.gastarget")
	}
	if ctx.GlobalIsSet(MinerGasTargetFlag.Name) {
		cfg.GasFloor = ctx.GlobalUint64(MinerGasTargetFlag.Name)
	}
	if ctx.GlobalIsSet(MinerGasLimitFlag.Name) {
		cfg.GasCeil = ctx.GlobalUint64(MinerGasLimitFlag.Name)
	}
	if ctx.GlobalIsSet(LegacyMinerGasPriceFlag.Name) {
		cfg.GasPrice = GlobalBig(ctx, LegacyMinerGasPriceFlag.Name)
		log.Warn("The flag --gasprice is deprecated and will be removed in the future, please use --miner.gasprice")
	}
	if ctx.GlobalIsSet(MinerGasPriceFlag.Name) {
		cfg.GasPrice = GlobalBig(ctx, MinerGasPriceFlag.Name)
	}
	if ctx.GlobalIsSet(MinerRecommitIntervalFlag.Name) {
		cfg.Recommit = ctx.GlobalDuration(MinerRecommitIntervalFlag.Name)
	}
	if ctx.GlobalIsSet(MinerNoVerfiyFlag.Name) {
		cfg.Noverify = ctx.GlobalBool(MinerNoVerfiyFlag.Name)
	}
}

func setWhitelist(ctx *cli.Context, cfg *eth.Config) {
	whitelist := ctx.GlobalString(WhitelistFlag.Name)
	if whitelist == "" {
		return
	}
	cfg.Whitelist = make(map[uint64]common.Hash)
	for _, entry := range strings.Split(whitelist, ",") {
		parts := strings.Split(entry, "=")
		if len(parts) != 2 {
			Fatalf("Invalid whitelist entry: %s", entry)
		}
		number, err := strconv.ParseUint(parts[0], 0, 64)
		if err != nil {
			Fatalf("Invalid whitelist block number %s: %v", parts[0], err)
		}
		var hash common.Hash
		if err = hash.UnmarshalText([]byte(parts[1])); err != nil {
			Fatalf("Invalid whitelist hash %s: %v", parts[1], err)
		}
		cfg.Whitelist[number] = hash
	}
}

// CheckExclusive verifies that only a single instance of the provided flags was
// set by the user. Each flag might optionally be followed by a string type to
// specialize it further.
func CheckExclusive(ctx *cli.Context, args ...interface{}) {
	set := make([]string, 0, 1)
	for i := 0; i < len(args); i++ {
		// Make sure the next argument is a flag and skip if not set
		flag, ok := args[i].(cli.Flag)
		if !ok {
			panic(fmt.Sprintf("invalid argument, not cli.Flag type: %T", args[i]))
		}
		// Check if next arg extends current and expand its name if so
		name := flag.GetName()

		if i+1 < len(args) {
			switch option := args[i+1].(type) {
			case string:
				// Extended flag check, make sure value set doesn't conflict with passed in option
				if ctx.GlobalString(flag.GetName()) == option {
					name += "=" + option
					set = append(set, "--"+name)
				}
				// shift arguments and continue
				i++
				continue

			case cli.Flag:
			default:
				panic(fmt.Sprintf("invalid argument, not cli.Flag or string extension: %T", args[i+1]))
			}
		}
		// Mark the flag if it's set
		if ctx.GlobalIsSet(flag.GetName()) {
			set = append(set, "--"+name)
		}
	}
	if len(set) > 1 {
		Fatalf("Flags %v can't be used at the same time", strings.Join(set, ", "))
	}
}

// SetEthConfig applies eth-related command line flags to the config.
func SetEthConfig(ctx *cli.Context, stack *node.Node, cfg *eth.Config) {
	// Avoid conflicting network flags
	CheckExclusive(ctx, DeveloperFlag, LegacyTestnetFlag, RopstenFlag, RinkebyFlag, GoerliFlag, YoloV1Flag)
	CheckExclusive(ctx, DeveloperFlag, ExternalSignerFlag) // Can't use both ephemeral unlocked and external signer
	var ks *keystore.KeyStore
	if keystores := stack.AccountManager().Backends(keystore.KeyStoreType); len(keystores) > 0 {
		ks = keystores[0].(*keystore.KeyStore)
	}
	setEtherbase(ctx, ks, cfg)
	setGPO(ctx, &cfg.GPO, false)
	setTxPool(ctx, &cfg.TxPool)
	setEthash(ctx, cfg)
	setMiner(ctx, &cfg.Miner)
	setWhitelist(ctx, cfg)
	setLes(ctx, cfg)

	core.UsePlainStateExecution = true

	if ctx.GlobalIsSet(NetworkIdFlag.Name) {
		cfg.NetworkID = ctx.GlobalUint64(NetworkIdFlag.Name)
	}
	if ctx.GlobalIsSet(CacheFlag.Name) || ctx.GlobalIsSet(CacheDatabaseFlag.Name) {
		cfg.DatabaseCache = ctx.GlobalInt(CacheFlag.Name) * ctx.GlobalInt(CacheDatabaseFlag.Name) / 100
	}
	if ctx.GlobalIsSet(AncientFlag.Name) {
		cfg.DatabaseFreezer = ctx.GlobalString(AncientFlag.Name)
	}

	// todo uncomment after fix pruning
	//cfg.Pruning = ctx.GlobalBool(GCModePruningFlag.Name)
	cfg.Pruning = false
	cfg.BlocksBeforePruning = ctx.GlobalUint64(GCModeLimitFlag.Name)
	cfg.BlocksToPrune = ctx.GlobalUint64(GCModeBlockToPruneFlag.Name)
	cfg.PruningTimeout = ctx.GlobalDuration(GCModeTickTimeout.Name)

	cfg.DownloadOnly = ctx.GlobalBoolT(DownloadOnlyFlag.Name)

	cfg.EnableDebugProtocol = ctx.GlobalBool(DebugProtocolFlag.Name)

	mode, err := ethdb.StorageModeFromString(ctx.GlobalString(StorageModeFlag.Name))
	if err != nil {
		Fatalf(fmt.Sprintf("error while parsing mode: %v", err))
	}
	cfg.StorageMode = mode
<<<<<<< HEAD

=======
	cfg.Hdd = ctx.GlobalBool(HddFlag.Name)
>>>>>>> 581dbcbe
	cfg.ArchiveSyncInterval = ctx.GlobalInt(ArchiveSyncInterval.Name)

	if ctx.GlobalIsSet(CacheFlag.Name) || ctx.GlobalIsSet(CacheTrieFlag.Name) {
		cfg.TrieCleanCache = ctx.GlobalInt(CacheFlag.Name) * ctx.GlobalInt(CacheTrieFlag.Name) / 100
	}
	if ctx.GlobalIsSet(CacheTrieJournalFlag.Name) {
		cfg.TrieCleanCacheJournal = ctx.GlobalString(CacheTrieJournalFlag.Name)
	}
	if ctx.GlobalIsSet(CacheTrieRejournalFlag.Name) {
		cfg.TrieCleanCacheRejournal = ctx.GlobalDuration(CacheTrieRejournalFlag.Name)
	}
	if ctx.GlobalIsSet(CacheFlag.Name) || ctx.GlobalIsSet(CacheGCFlag.Name) {
		cfg.TrieDirtyCache = ctx.GlobalInt(CacheFlag.Name) * ctx.GlobalInt(CacheGCFlag.Name) / 100
	}
	if ctx.GlobalIsSet(DocRootFlag.Name) {
		cfg.DocRoot = ctx.GlobalString(DocRootFlag.Name)
	}
	if ctx.GlobalIsSet(VMEnableDebugFlag.Name) {
		// TODO(fjl): force-enable this in --dev mode
		cfg.EnablePreimageRecording = ctx.GlobalBool(VMEnableDebugFlag.Name)
	}

	if ctx.GlobalIsSet(EWASMInterpreterFlag.Name) {
		cfg.EWASMInterpreter = ctx.GlobalString(EWASMInterpreterFlag.Name)
	}

	if ctx.GlobalIsSet(EVMInterpreterFlag.Name) {
		cfg.EVMInterpreter = ctx.GlobalString(EVMInterpreterFlag.Name)
	}
	if ctx.GlobalIsSet(RPCGlobalGasCap.Name) {
		cfg.RPCGasCap = ctx.GlobalUint64(RPCGlobalGasCap.Name)
	}
	if cfg.RPCGasCap != 0 {
		log.Info("Set global gas cap", "cap", cfg.RPCGasCap)
	} else {
		log.Info("Global gas cap disabled")
	}
	if ctx.GlobalIsSet(RPCGlobalTxFeeCap.Name) {
		cfg.RPCTxFeeCap = ctx.GlobalFloat64(RPCGlobalTxFeeCap.Name)
	}
	if ctx.GlobalIsSet(DNSDiscoveryFlag.Name) {
		urls := ctx.GlobalString(DNSDiscoveryFlag.Name)
		if urls == "" {
			cfg.DiscoveryURLs = []string{}
		} else {
			cfg.DiscoveryURLs = splitAndTrim(urls)
		}
	}

	// Override any default configs for hard coded networks.
	switch {
	case ctx.GlobalBool(LegacyTestnetFlag.Name) || ctx.GlobalBool(RopstenFlag.Name):
		if !ctx.GlobalIsSet(NetworkIdFlag.Name) {
			cfg.NetworkID = 3
		}
		cfg.Genesis = core.DefaultRopstenGenesisBlock()
		setDNSDiscoveryDefaults(cfg, params.RopstenGenesisHash)
	case ctx.GlobalBool(RinkebyFlag.Name):
		if !ctx.GlobalIsSet(NetworkIdFlag.Name) {
			cfg.NetworkID = 4
		}
		cfg.Genesis = core.DefaultRinkebyGenesisBlock()
		setDNSDiscoveryDefaults(cfg, params.RinkebyGenesisHash)
	case ctx.GlobalBool(GoerliFlag.Name):
		if !ctx.GlobalIsSet(NetworkIdFlag.Name) {
			cfg.NetworkID = 5
		}
		cfg.Genesis = core.DefaultGoerliGenesisBlock()
		setDNSDiscoveryDefaults(cfg, params.GoerliGenesisHash)
	case ctx.GlobalBool(YoloV1Flag.Name):
		if !ctx.GlobalIsSet(NetworkIdFlag.Name) {
			cfg.NetworkID = 133519467574833 // "yolov1"
		}
		cfg.Genesis = core.DefaultYoloV1GenesisBlock()
	case ctx.GlobalBool(DeveloperFlag.Name):
		if !ctx.GlobalIsSet(NetworkIdFlag.Name) {
			cfg.NetworkID = 1337
		}
		// Create new developer account or reuse existing one
		var (
			developer  accounts.Account
			passphrase string
			err        error
		)
		if list := MakePasswordList(ctx); len(list) > 0 {
			// Just take the first value. Although the function returns a possible multiple values and
			// some usages iterate through them as attempts, that doesn't make sense in this setting,
			// when we're definitely concerned with only one account.
			passphrase = list[0]
		}
		// setEtherbase has been called above, configuring the miner address from command line flags.
		if cfg.Miner.Etherbase != (common.Address{}) {
			developer = accounts.Account{Address: cfg.Miner.Etherbase}
		} else if accs := ks.Accounts(); len(accs) > 0 {
			developer = ks.Accounts()[0]
		} else {
			developer, err = ks.NewAccount(passphrase)
			if err != nil {
				Fatalf("Failed to create developer account: %v", err)
			}
		}
		if err := ks.Unlock(developer, passphrase); err != nil {
			Fatalf("Failed to unlock developer account: %v", err)
		}
		log.Info("Using developer account", "address", developer.Address)

		// Create a new developer genesis block or reuse existing one
		cfg.Genesis = core.DeveloperGenesisBlock(uint64(ctx.GlobalInt(DeveloperPeriodFlag.Name)), developer.Address)
		if ctx.GlobalIsSet(DataDirFlag.Name) {
			// Check if we have an already initialized chain and fall back to
			// that if so. Otherwise we need to generate a new genesis spec.
			chaindb := MakeChainDatabase(ctx, stack)
			if rawdb.ReadCanonicalHash(chaindb, 0) != (common.Hash{}) {
				cfg.Genesis = nil // fallback to db content
			}
			chaindb.Close()
		}
		if !ctx.GlobalIsSet(MinerGasPriceFlag.Name) && !ctx.GlobalIsSet(LegacyMinerGasPriceFlag.Name) {
			cfg.Miner.GasPrice = big.NewInt(1)
		}
	default:
		if cfg.NetworkID == 1 {
			setDNSDiscoveryDefaults(cfg, params.MainnetGenesisHash)
		}
	}

	// TODO(fjl): move trie cache generations into config
	//if gen := ctx.GlobalInt(TrieCacheGenFlag.Name); gen > 0 {
	//	state.MaxTrieCacheSize = uint64(gen)
	//}
}

// setDNSDiscoveryDefaults configures DNS discovery with the given URL if
// no URLs are set.
func setDNSDiscoveryDefaults(cfg *eth.Config, genesis common.Hash) {
	if cfg.DiscoveryURLs != nil {
		return // already set through flags/config
	}

	protocol := "all"
	if cfg.SyncMode == downloader.LightSync {
		protocol = "les"
	}
	if url := params.KnownDNSNetwork(genesis, protocol); url != "" {
		cfg.DiscoveryURLs = []string{url}
	}
}

// RegisterEthService adds an Ethereum client to the stack.
func RegisterEthService(stack *node.Node, cfg *eth.Config) *eth.Ethereum {
	backend, err := eth.New(stack, cfg)
	if err != nil {
		Fatalf("Failed to register the Ethereum service: %v", err)
	}
	return backend
}

// RegisterEthStatsService configures the Ethereum Stats daemon and adds it to
// the given node.
//func RegisterEthStatsService(stack *node.Node, backend ethapi.Backend, url string) {
//	if err := ethstats.New(stack, backend, backend.Engine(), url); err != nil {
//		Fatalf("Failed to register the Ethereum Stats service: %v", err)
//	}
//}

// RegisterGraphQLService is a utility function to construct a new service and register it against a node.
//func RegisterGraphQLService(stack *node.Node, backend ethapi.Backend, cfg node.Config) {
//	if err := graphql.New(stack, backend, cfg.GraphQLCors, cfg.GraphQLVirtualHosts); err != nil {
//		Fatalf("Failed to register the GraphQL service: %v", err)
//	}
//}

func SetupMetrics(ctx *cli.Context) {
	//if metrics.Enabled {
	//	log.Info("Enabling metrics collection")
	//
	//	var (
	//		enableExport = ctx.GlobalBool(MetricsEnableInfluxDBFlag.Name)
	//		endpoint     = ctx.GlobalString(MetricsInfluxDBEndpointFlag.Name)
	//		database     = ctx.GlobalString(MetricsInfluxDBDatabaseFlag.Name)
	//		username     = ctx.GlobalString(MetricsInfluxDBUsernameFlag.Name)
	//		password     = ctx.GlobalString(MetricsInfluxDBPasswordFlag.Name)
	//	)
	//
	//	if enableExport {
	//		tagsMap := SplitTagsFlag(ctx.GlobalString(MetricsInfluxDBTagsFlag.Name))
	//
	//		log.Info("Enabling metrics export to InfluxDB")
	//
	//		go influxdb.InfluxDBWithTags(metrics.DefaultRegistry, 10*time.Second, endpoint, database, username, password, "geth.", tagsMap)
	//	}
	//
	//	if ctx.GlobalIsSet(MetricsHTTPFlag.Name) {
	//		address := fmt.Sprintf("%s:%d", ctx.GlobalString(MetricsHTTPFlag.Name), ctx.GlobalInt(MetricsPortFlag.Name))
	//		log.Info("Enabling stand-alone metrics HTTP endpoint", "address", address)
	//		exp.Setup(address)
	//	}
	//}
}

func SplitTagsFlag(tagsFlag string) map[string]string {
	tags := strings.Split(tagsFlag, ",")
	tagsMap := map[string]string{}

	for _, t := range tags {
		if t != "" {
			kv := strings.Split(t, "=")

			if len(kv) == 2 {
				tagsMap[kv[0]] = kv[1]
			}
		}
	}

	return tagsMap
}

// MakeChainDatabase open a database using the flags passed to the client and will hard crash if it fails.
func MakeChainDatabase(ctx *cli.Context, stack *node.Node) *ethdb.ObjectDatabase {
	name := "chaindata"
	chainDb, err := stack.OpenDatabase(name)
	if err != nil {
		Fatalf("Could not open database: %v", err)
	}
	return chainDb
}

func MakeGenesis(ctx *cli.Context) *core.Genesis {
	var genesis *core.Genesis
	switch {
	case ctx.GlobalBool(LegacyTestnetFlag.Name) || ctx.GlobalBool(RopstenFlag.Name):
		genesis = core.DefaultRopstenGenesisBlock()
	case ctx.GlobalBool(RinkebyFlag.Name):
		genesis = core.DefaultRinkebyGenesisBlock()
	case ctx.GlobalBool(GoerliFlag.Name):
		genesis = core.DefaultGoerliGenesisBlock()
	case ctx.GlobalBool(YoloV1Flag.Name):
		genesis = core.DefaultYoloV1GenesisBlock()
	case ctx.GlobalBool(DeveloperFlag.Name):
		Fatalf("Developer chains are ephemeral")
	}
	return genesis
}

// MakeChain creates a chain manager from set command line flags.
func MakeChain(ctx *cli.Context, stack *node.Node, readOnly bool) (chainConfig *params.ChainConfig, chain *core.BlockChain, chainDb *ethdb.ObjectDatabase) {
	var err error
	chainDb = MakeChainDatabase(ctx, stack)
	config, _, _, err := core.SetupGenesisBlock(chainDb, MakeGenesis(ctx), false /* history */, false /* overwrite */)
	if err != nil {
		Fatalf("%v", err)
	}
	var engine consensus.Engine
	if config.Clique != nil {
		engine = clique.New(config.Clique, chainDb)
	} else {
		engine = ethash.NewFaker()
		if !ctx.GlobalBool(FakePoWFlag.Name) {
			engine = ethash.New(ethash.Config{
				CachesInMem:      eth.DefaultConfig.Ethash.CachesInMem,
				CachesLockMmap:   eth.DefaultConfig.Ethash.CachesLockMmap,
				DatasetDir:       stack.ResolvePath(eth.DefaultConfig.Ethash.DatasetDir),
				DatasetsInMem:    eth.DefaultConfig.Ethash.DatasetsInMem,
				DatasetsOnDisk:   eth.DefaultConfig.Ethash.DatasetsOnDisk,
				DatasetsLockMmap: eth.DefaultConfig.Ethash.DatasetsLockMmap,
			}, nil, false)
		}
	}
	cache := &core.CacheConfig{
		Pruning:             false, // no pruning for auxiliary commands
		TrieCleanLimit:      eth.DefaultConfig.TrieCleanCache,
		TrieCleanNoPrefetch: ctx.GlobalBool(CacheNoPrefetchFlag.Name),
		TrieDirtyLimit:      eth.DefaultConfig.TrieDirtyCache,
		TrieTimeLimit:       eth.DefaultConfig.TrieTimeout,
	}
	if ctx.GlobalIsSet(CacheFlag.Name) || ctx.GlobalIsSet(CacheTrieFlag.Name) {
		cache.TrieCleanLimit = ctx.GlobalInt(CacheFlag.Name) * ctx.GlobalInt(CacheTrieFlag.Name) / 100
	}
	if ctx.GlobalIsSet(CacheFlag.Name) || ctx.GlobalIsSet(CacheGCFlag.Name) {
		cache.TrieDirtyLimit = ctx.GlobalInt(CacheFlag.Name) * ctx.GlobalInt(CacheGCFlag.Name) / 100
	}
	vmcfg := vm.Config{EnablePreimageRecording: ctx.GlobalBool(VMEnableDebugFlag.Name)}

	txCacher := core.NewTxSenderCacher(runtime.NumCPU())
	chain, err = core.NewBlockChain(chainDb, cache, config, engine, vmcfg, nil, txCacher)
	if err != nil {
		Fatalf("Can't create BlockChain: %v", err)
	}
	return config, chain, chainDb
}

// MakeConsolePreloads retrieves the absolute paths for the console JavaScript
// scripts to preload before starting.
func MakeConsolePreloads(ctx *cli.Context) []string {
	// Skip preloading if there's nothing to preload
	if ctx.GlobalString(PreloadJSFlag.Name) == "" {
		return nil
	}
	// Otherwise resolve absolute paths and return them
	var preloads []string

	assets := ctx.GlobalString(JSpathFlag.Name)
	for _, file := range strings.Split(ctx.GlobalString(PreloadJSFlag.Name), ",") {
		preloads = append(preloads, common.AbsolutePath(assets, strings.TrimSpace(file)))
	}
	return preloads
}

// MigrateFlags sets the global flag from a local flag when it's set.
// This is a temporary function used for migrating old command/flags to the
// new format.
//
// e.g. geth account new --keystore /tmp/mykeystore --lightkdf
//
// is equivalent after calling this method with:
//
// geth --keystore /tmp/mykeystore --lightkdf account new
//
// This allows the use of the existing configuration functionality.
// When all flags are migrated this function can be removed and the existing
// configuration functionality must be changed that is uses local flags
func MigrateFlags(action func(ctx *cli.Context) error) func(*cli.Context) error {
	return func(ctx *cli.Context) error {
		for _, name := range ctx.FlagNames() {
			if ctx.IsSet(name) {
				ctx.GlobalSet(name, ctx.String(name))
			}
		}
		return action(ctx)
	}
}

func CobraFlags(cmd *cobra.Command, urfaveCliFlags []cli.Flag) {
	flags := cmd.PersistentFlags()
	for _, flag := range urfaveCliFlags {
		switch f := flag.(type) {
		case cli.IntFlag:
			flags.Int(f.Name, f.Value, f.Usage)
		case cli.StringFlag:
			flags.String(f.Name, f.Value, f.Usage)
		case cli.BoolFlag:
			flags.Bool(f.Name, false, f.Usage)
		default:
			panic(fmt.Errorf("unexpected type: %T", flag))
		}
	}
}<|MERGE_RESOLUTION|>--- conflicted
+++ resolved
@@ -1535,11 +1535,7 @@
 		Fatalf(fmt.Sprintf("error while parsing mode: %v", err))
 	}
 	cfg.StorageMode = mode
-<<<<<<< HEAD
-
-=======
 	cfg.Hdd = ctx.GlobalBool(HddFlag.Name)
->>>>>>> 581dbcbe
 	cfg.ArchiveSyncInterval = ctx.GlobalInt(ArchiveSyncInterval.Name)
 
 	if ctx.GlobalIsSet(CacheFlag.Name) || ctx.GlobalIsSet(CacheTrieFlag.Name) {
