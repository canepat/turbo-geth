package service

import (
	"github.com/ledgerwatch/turbo-geth/cmd/rpcdaemon/commands"
	"github.com/ledgerwatch/turbo-geth/core"
	"github.com/ledgerwatch/turbo-geth/eth"
	"github.com/ledgerwatch/turbo-geth/ethdb"
	"github.com/ledgerwatch/turbo-geth/node"
	"github.com/ledgerwatch/turbo-geth/rpc"
)

// RPCDaemonService is used in js console and console tests
type RPCDaemonService struct {
	api        []rpc.API
	db         *ethdb.ObjectDatabase
	ethBackend *eth.Ethereum
}

<<<<<<< HEAD
func New(db *ethdb.ObjectDatabase, txpool *core.TxPool, stack *node.Node) *RPCDaemonService {
	service := &RPCDaemonService{[]rpc.API{}, db, txpool}
	apis := commands.GetAPI(db.KV(), core.RawFromTxPool(txpool), []string{"eth", "debug"})
=======
func (*RPCDaemonService) Protocols() []p2p.Protocol {
	return []p2p.Protocol{}
}

func (r *RPCDaemonService) Start(server *p2p.Server) error {
	r.api = commands.GetAPI(r.db.KV(), core.NewEthBackend(r.ethBackend), []string{"eth", "debug"})
	return nil
}
>>>>>>> baf3b90d

	stack.RegisterAPIs(apis)

<<<<<<< HEAD
	return service
=======
func New(db *ethdb.ObjectDatabase, eth *eth.Ethereum) *RPCDaemonService {
	return &RPCDaemonService{[]rpc.API{}, db, eth}
>>>>>>> baf3b90d
}<|MERGE_RESOLUTION|>--- conflicted
+++ resolved
@@ -16,27 +16,12 @@
 	ethBackend *eth.Ethereum
 }
 
-<<<<<<< HEAD
-func New(db *ethdb.ObjectDatabase, txpool *core.TxPool, stack *node.Node) *RPCDaemonService {
-	service := &RPCDaemonService{[]rpc.API{}, db, txpool}
-	apis := commands.GetAPI(db.KV(), core.RawFromTxPool(txpool), []string{"eth", "debug"})
-=======
-func (*RPCDaemonService) Protocols() []p2p.Protocol {
-	return []p2p.Protocol{}
-}
 
-func (r *RPCDaemonService) Start(server *p2p.Server) error {
-	r.api = commands.GetAPI(r.db.KV(), core.NewEthBackend(r.ethBackend), []string{"eth", "debug"})
-	return nil
-}
->>>>>>> baf3b90d
+func New(db *ethdb.ObjectDatabase, ethBackend *eth.Ethereum, stack *node.Node) *RPCDaemonService {
+	service := &RPCDaemonService{[]rpc.API{}, db, ethBackend}
+	apis := commands.GetAPI(db.KV(), core.NewEthBackend(ethBackend), []string{"eth", "debug"})
 
 	stack.RegisterAPIs(apis)
 
-<<<<<<< HEAD
 	return service
-=======
-func New(db *ethdb.ObjectDatabase, eth *eth.Ethereum) *RPCDaemonService {
-	return &RPCDaemonService{[]rpc.API{}, db, eth}
->>>>>>> baf3b90d
 }